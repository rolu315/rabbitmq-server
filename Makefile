--- conflicted
+++ resolved
@@ -135,13 +135,8 @@
 endef
 
 LOCAL_DEPS = sasl mnesia os_mon inets
-<<<<<<< HEAD
-BUILD_DEPS = rabbitmq_cli
+BUILD_DEPS = rabbitmq_cli syslog
 DEPS = ranch syslog lager rabbit_common ra
-=======
-BUILD_DEPS = rabbitmq_cli syslog
-DEPS = ranch lager rabbit_common
->>>>>>> 2a61385c
 TEST_DEPS = rabbitmq_ct_helpers rabbitmq_ct_client_helpers amqp_client meck proper
 
 dep_syslog = git https://github.com/schlagert/syslog 3.4.5
