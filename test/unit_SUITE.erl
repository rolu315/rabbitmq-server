%% The contents of this file are subject to the Mozilla Public License
%% Version 1.1 (the "License"); you may not use this file except in
%% compliance with the License. You may obtain a copy of the License at
%% http://www.mozilla.org/MPL/
%%
%% Software distributed under the License is distributed on an "AS IS"
%% basis, WITHOUT WARRANTY OF ANY KIND, either express or implied. See the
%% License for the specific language governing rights and limitations
%% under the License.
%%
%% The Original Code is RabbitMQ.
%%
%% The Initial Developer of the Original Code is GoPivotal, Inc.
%% Copyright (c) 2011-2016 Pivotal Software, Inc.  All rights reserved.
%%

-module(unit_SUITE).

-include_lib("common_test/include/ct.hrl").
-include_lib("rabbit_common/include/rabbit.hrl").
-include_lib("rabbit_common/include/rabbit_framing.hrl").

-compile(export_all).

all() ->
    [
      {group, parallel_tests},
      {group, sequential_tests}
    ].

groups() ->
    [
      {parallel_tests, [parallel], [
          arguments_parser,
          mutually_exclusive_flags_parsing,
          {basic_header_handling, [parallel], [
              write_table_with_invalid_existing_type,
              invalid_existing_headers,
              disparate_invalid_header_entries_accumulate_separately,
              corrupt_or_invalid_headers_are_overwritten,
              invalid_same_header_entry_accumulation
            ]},
          content_framing,
          content_transcoding,
          encrypt_decrypt,
          encrypt_decrypt_term,
          decrypt_config,
          rabbitmqctl_encode,
          pg_local,
          pmerge,
          plmerge,
          priority_queue,
          {resource_monitor, [parallel], [
              parse_information_unit
            ]},
          {supervisor2, [], [
              check_shutdown_stop,
              check_shutdown_ignored
            ]},
          table_codec,
          {truncate, [parallel], [
              short_examples_exactly,
              term_limit,
              large_examples_for_size
            ]},
          unfold,
          version_equivalance,
          {vm_memory_monitor, [parallel], [
              parse_line_linux
            ]}
        ]},
      {sequential_tests, [], [
          decrypt_start_app,
          decrypt_start_app_file,
          decrypt_start_app_undefined,
          decrypt_start_app_wrong_passphrase
        ]}
    ].

init_per_group(_, Config) -> Config.
end_per_group(_, Config) -> Config.

init_per_testcase(TC, Config) when TC =:= decrypt_start_app;
                                   TC =:= decrypt_start_app_file;
                                   TC =:= decrypt_start_app_undefined ->
    application:load(rabbit),
    Config;
init_per_testcase(_, Config) ->
    Config.

end_per_testcase(TC, _Config) when TC =:= decrypt_start_app;
                                   TC =:= decrypt_start_app_file;
                                   TC =:= decrypt_start_app_undefined ->
    application:unload(rabbit),
    application:unload(rabbit_shovel_test);
end_per_testcase(decrypt_config, _Config) ->
    application:unload(rabbit);
end_per_testcase(_TC, _Config) ->
    ok.

%% -------------------------------------------------------------------
%% Argument parsing.
%% -------------------------------------------------------------------

arguments_parser(_Config) ->
    GlobalOpts1 = [{"-f1", flag}, {"-o1", {option, "foo"}}],
    Commands1 = [command1, {command2, [{"-f2", flag}, {"-o2", {option, "bar"}}]}],

    GetOptions =
        fun (Args) ->
                rabbit_cli:parse_arguments(Commands1, GlobalOpts1, "-n", Args)
        end,

    check_parse_arguments(no_command, GetOptions, []),
    check_parse_arguments(no_command, GetOptions, ["foo", "bar"]),
    check_parse_arguments(
      {ok, {command1, [{"-f1", false}, {"-o1", "foo"}], []}},
      GetOptions, ["command1"]),
    check_parse_arguments(
      {ok, {command1, [{"-f1", false}, {"-o1", "blah"}], []}},
      GetOptions, ["command1", "-o1", "blah"]),
    check_parse_arguments(
      {ok, {command1, [{"-f1", true}, {"-o1", "foo"}], []}},
      GetOptions, ["command1", "-f1"]),
    check_parse_arguments(
      {ok, {command1, [{"-f1", false}, {"-o1", "blah"}], []}},
      GetOptions, ["-o1", "blah", "command1"]),
    check_parse_arguments(
      {ok, {command1, [{"-f1", false}, {"-o1", "blah"}], ["quux"]}},
      GetOptions, ["-o1", "blah", "command1", "quux"]),
    check_parse_arguments(
      {ok, {command1, [{"-f1", true}, {"-o1", "blah"}], ["quux", "baz"]}},
      GetOptions, ["command1", "quux", "-f1", "-o1", "blah", "baz"]),
    %% For duplicate flags, the last one counts
    check_parse_arguments(
      {ok, {command1, [{"-f1", false}, {"-o1", "second"}], []}},
      GetOptions, ["-o1", "first", "command1", "-o1", "second"]),
    %% If the flag "eats" the command, the command won't be recognised
    check_parse_arguments(no_command, GetOptions,
                          ["-o1", "command1", "quux"]),
    %% If a flag eats another flag, the eaten flag won't be recognised
    check_parse_arguments(
      {ok, {command1, [{"-f1", false}, {"-o1", "-f1"}], []}},
      GetOptions, ["command1", "-o1", "-f1"]),

    %% Now for some command-specific flags...
    check_parse_arguments(
      {ok, {command2, [{"-f1", false}, {"-f2", false},
                       {"-o1", "foo"}, {"-o2", "bar"}], []}},
      GetOptions, ["command2"]),

    check_parse_arguments(
      {ok, {command2, [{"-f1", false}, {"-f2", true},
                       {"-o1", "baz"}, {"-o2", "bar"}], ["quux", "foo"]}},
      GetOptions, ["-f2", "command2", "quux", "-o1", "baz", "foo"]),

    passed.

check_parse_arguments(ExpRes, Fun, As) ->
    SortRes =
        fun (no_command)          -> no_command;
            ({ok, {C, KVs, As1}}) -> {ok, {C, lists:sort(KVs), As1}}
        end,

    true = SortRes(ExpRes) =:= SortRes(Fun(As)).

mutually_exclusive_flags_parsing(_Config) ->
    Matcher = fun ({ok, Value}, {ok, Value}) -> true;
                  ({error, Value}, {error, Pattern}) ->
                      case re:run(Value, Pattern) of
                          {match, _} -> true;
                          _ -> false
                      end;
                  (_, _) -> false
              end,
    Spec = [{"--online", online}
           ,{"--offline", offline}
           ,{"--local", local}],
    Default = all,
    Cases =[{["--online"], {ok, online}}
           ,{[], {ok, Default}}
           ,{["--offline"], {ok, offline}}
           ,{["--local"], {ok, local}}
           ,{["--offline", "--local"], {error, "mutually exclusive"}}
           ,{["--offline", "--online"], {error, "mutually exclusive"}}
           ,{["--offline", "--local", "--online"], {error, "mutually exclusive"}}
           ],
    lists:foreach(fun({Opts, Expected}) ->
                          ExpandedOpts = [ {Opt, true} || Opt <- Opts ],
                          Got = rabbit_cli:mutually_exclusive_flags(ExpandedOpts, all, Spec),
                          case Matcher(Got, Expected) of
                              true ->
                                  ok;
                              false ->
                                  exit({no_match, Got, Expected, {opts, Opts}})
                          end
                  end, Cases).

%% -------------------------------------------------------------------
%% basic_header_handling.
%% -------------------------------------------------------------------
-define(XDEATH_TABLE,
        [{<<"reason">>,       longstr,   <<"blah">>},
         {<<"queue">>,        longstr,   <<"foo.bar.baz">>},
         {<<"exchange">>,     longstr,   <<"my-exchange">>},
         {<<"routing-keys">>, array,     []}]).

-define(ROUTE_TABLE, [{<<"redelivered">>, bool, <<"true">>}]).

-define(BAD_HEADER(K), {<<K>>, longstr, <<"bad ", K>>}).
-define(BAD_HEADER2(K, Suf), {<<K>>, longstr, <<"bad ", K, Suf>>}).
-define(FOUND_BAD_HEADER(K), {<<K>>, array, [{longstr, <<"bad ", K>>}]}).

write_table_with_invalid_existing_type(_Config) ->
    prepend_check(<<"header1">>, ?XDEATH_TABLE, [?BAD_HEADER("header1")]).

invalid_existing_headers(_Config) ->
    Headers =
        prepend_check(<<"header2">>, ?ROUTE_TABLE, [?BAD_HEADER("header2")]),
    {array, [{table, ?ROUTE_TABLE}]} =
        rabbit_misc:table_lookup(Headers, <<"header2">>),
    passed.

disparate_invalid_header_entries_accumulate_separately(_Config) ->
    BadHeaders = [?BAD_HEADER("header2")],
    Headers = prepend_check(<<"header2">>, ?ROUTE_TABLE, BadHeaders),
    Headers2 = prepend_check(<<"header1">>, ?XDEATH_TABLE,
                             [?BAD_HEADER("header1") | Headers]),
    {table, [?FOUND_BAD_HEADER("header1"),
             ?FOUND_BAD_HEADER("header2")]} =
        rabbit_misc:table_lookup(Headers2, ?INVALID_HEADERS_KEY),
    passed.

corrupt_or_invalid_headers_are_overwritten(_Config) ->
    Headers0 = [?BAD_HEADER("header1"),
                ?BAD_HEADER("x-invalid-headers")],
    Headers1 = prepend_check(<<"header1">>, ?XDEATH_TABLE, Headers0),
    {table,[?FOUND_BAD_HEADER("header1"),
            ?FOUND_BAD_HEADER("x-invalid-headers")]} =
        rabbit_misc:table_lookup(Headers1, ?INVALID_HEADERS_KEY),
    passed.

invalid_same_header_entry_accumulation(_Config) ->
    BadHeader1 = ?BAD_HEADER2("header1", "a"),
    Headers = prepend_check(<<"header1">>, ?ROUTE_TABLE, [BadHeader1]),
    Headers2 = prepend_check(<<"header1">>, ?ROUTE_TABLE,
                             [?BAD_HEADER2("header1", "b") | Headers]),
    {table, InvalidHeaders} =
        rabbit_misc:table_lookup(Headers2, ?INVALID_HEADERS_KEY),
    {array, [{longstr,<<"bad header1b">>},
             {longstr,<<"bad header1a">>}]} =
        rabbit_misc:table_lookup(InvalidHeaders, <<"header1">>),
    passed.

prepend_check(HeaderKey, HeaderTable, Headers) ->
    Headers1 = rabbit_basic:prepend_table_header(
                 HeaderKey, HeaderTable, Headers),
    {table, Invalid} =
        rabbit_misc:table_lookup(Headers1, ?INVALID_HEADERS_KEY),
    {Type, Value} = rabbit_misc:table_lookup(Headers, HeaderKey),
    {array, [{Type, Value} | _]} =
        rabbit_misc:table_lookup(Invalid, HeaderKey),
    Headers1.

encrypt_decrypt(_Config) ->
    %% Take all available block ciphers.
    Hashes = rabbit_pbe:supported_hashes(),
    Ciphers = rabbit_pbe:supported_ciphers(),
    %% For each cipher, try to encrypt and decrypt data sizes from 0 to 64 bytes
    %% with a random passphrase.
    _ = [begin
        PassPhrase = crypto:strong_rand_bytes(16),
        Iterations = rand:uniform(100),
        Data = crypto:strong_rand_bytes(64),
        [begin
            Expected = binary:part(Data, 0, Len),
            Enc = rabbit_pbe:encrypt(C, H, Iterations, PassPhrase, Expected),
            Expected = iolist_to_binary(rabbit_pbe:decrypt(C, H, Iterations, PassPhrase, Enc))
        end || Len <- lists:seq(0, byte_size(Data))]
    end || H <- Hashes, C <- Ciphers],
    ok.

encrypt_decrypt_term(_Config) ->
    %% Take all available block ciphers.
    Hashes = rabbit_pbe:supported_hashes(),
    Ciphers = rabbit_pbe:supported_ciphers(),
    %% Different Erlang terms to try encrypting.
    DataSet = [
        10000,
        [5672],
        [{"127.0.0.1", 5672},
         {"::1",       5672}],
        [{connection, info}, {channel, info}],
        [{cacertfile,           "/path/to/testca/cacert.pem"},
         {certfile,             "/path/to/server/cert.pem"},
         {keyfile,              "/path/to/server/key.pem"},
         {verify,               verify_peer},
         {fail_if_no_peer_cert, false}],
        [<<".*">>, <<".*">>, <<".*">>]
    ],
    _ = [begin
        PassPhrase = crypto:strong_rand_bytes(16),
        Iterations = rand:uniform(100),
        Enc = rabbit_pbe:encrypt_term(C, H, Iterations, PassPhrase, Data),
        Data = rabbit_pbe:decrypt_term(C, H, Iterations, PassPhrase, Enc)
    end || H <- Hashes, C <- Ciphers, Data <- DataSet],
    ok.

decrypt_config(_Config) ->
    %% Take all available block ciphers.
    Hashes = rabbit_pbe:supported_hashes(),
    Ciphers = rabbit_pbe:supported_ciphers(),
    Iterations = [1, 10, 100, 1000],
    %% Loop through all hashes, ciphers and iterations.
    _ = [begin
        PassPhrase = crypto:strong_rand_bytes(16),
        do_decrypt_config({C, H, I, PassPhrase})
    end || H <- Hashes, C <- Ciphers, I <- Iterations],
    ok.

do_decrypt_config(Algo = {C, H, I, P}) ->
    application:load(rabbit),
    RabbitConfig = application:get_all_env(rabbit),
    %% Encrypt a few values in configuration.
    %% Common cases.
    _ = [encrypt_value(Key, Algo) || Key <- [
        tcp_listeners,
        num_tcp_acceptors,
        ssl_options,
        vm_memory_high_watermark,
        default_pass,
        default_permissions,
        cluster_nodes,
        auth_mechanisms,
        msg_store_credit_disc_bound]],
    %% Special case: encrypt a value in a list.
    {ok, [LoopbackUser]} = application:get_env(rabbit, loopback_users),
    EncLoopbackUser = rabbit_pbe:encrypt_term(C, H, I, P, LoopbackUser),
    application:set_env(rabbit, loopback_users, [{encrypted, EncLoopbackUser}]),
    %% Special case: encrypt a value in a key/value list.
    {ok, TCPOpts} = application:get_env(rabbit, tcp_listen_options),
    {_, Backlog} = lists:keyfind(backlog, 1, TCPOpts),
    {_, Linger} = lists:keyfind(linger, 1, TCPOpts),
    EncBacklog = rabbit_pbe:encrypt_term(C, H, I, P, Backlog),
    EncLinger = rabbit_pbe:encrypt_term(C, H, I, P, Linger),
    TCPOpts1 = lists:keyreplace(backlog, 1, TCPOpts, {backlog, {encrypted, EncBacklog}}),
    TCPOpts2 = lists:keyreplace(linger, 1, TCPOpts1, {linger, {encrypted, EncLinger}}),
    application:set_env(rabbit, tcp_listen_options, TCPOpts2),
    %% Decrypt configuration.
    rabbit:decrypt_config([rabbit], Algo),
    %% Check that configuration was decrypted properly.
    RabbitConfig = application:get_all_env(rabbit),
    application:unload(rabbit),
    ok.

encrypt_value(Key, {C, H, I, P}) ->
    {ok, Value} = application:get_env(rabbit, Key),
    EncValue = rabbit_pbe:encrypt_term(C, H, I, P, Value),
    application:set_env(rabbit, Key, {encrypted, EncValue}).

decrypt_start_app(Config) ->
    do_decrypt_start_app(Config, "hello").

decrypt_start_app_file(Config) ->
    do_decrypt_start_app(Config, {file, ?config(data_dir, Config) ++ "/rabbit_shovel_test.passphrase"}).

do_decrypt_start_app(Config, Passphrase) ->
    %% Configure rabbit for decrypting configuration.
    application:set_env(rabbit, decoder_config, [
        {cipher, aes_cbc256},
        {hash, sha512},
        {iterations, 1000},
        {passphrase, Passphrase}
    ]),
    %% Add the path to our test application.
    code:add_path(?config(data_dir, Config) ++ "/lib/rabbit_shovel_test/ebin"),
    %% Attempt to start our test application.
    %%
    %% We expect a failure *after* the decrypting has been done.
    try
        rabbit:start_apps([rabbit_shovel_test])
    catch _:_ ->
        ok
    end,
    %% Check if the values have been decrypted.
    {ok, Shovels} = application:get_env(rabbit_shovel_test, shovels),
    {_, FirstShovel} = lists:keyfind(my_first_shovel, 1, Shovels),
    {_, Sources} = lists:keyfind(sources, 1, FirstShovel),
    {_, Brokers} = lists:keyfind(brokers, 1, Sources),
    ["amqp://fred:secret@host1.domain/my_vhost",
     "amqp://john:secret@host2.domain/my_vhost"] = Brokers,
    ok.

decrypt_start_app_undefined(Config) ->
    %% Configure rabbit for decrypting configuration.
    application:set_env(rabbit, decoder_config, [
        {cipher, aes_cbc256},
        {hash, sha512},
        {iterations, 1000}
        %% No passphrase option!
    ]),
    %% Add the path to our test application.
    code:add_path(?config(data_dir, Config) ++ "/lib/rabbit_shovel_test/ebin"),
    %% Attempt to start our test application.
    %%
    %% We expect a failure during decryption because the passphrase is missing.
    try
        rabbit:start_apps([rabbit_shovel_test])
    catch
        exit:{bad_configuration,decoder_config} -> ok;
        _:_ -> exit(unexpected_exception)
    end.

decrypt_start_app_wrong_passphrase(Config) ->
    %% Configure rabbit for decrypting configuration.
    application:set_env(rabbit, decoder_config, [
        {cipher, aes_cbc256},
        {hash, sha512},
        {iterations, 1000},
        {passphrase, "wrong passphrase"}
    ]),
    %% Add the path to our test application.
    code:add_path(?config(data_dir, Config) ++ "/lib/rabbit_shovel_test/ebin"),
    %% Attempt to start our test application.
    %%
    %% We expect a failure during decryption because the passphrase is wrong.
    try
        rabbit:start_apps([rabbit_shovel_test])
    catch
        exit:{decryption_error,_,_} -> ok;
        _:_ -> exit(unexpected_exception)
    end.

rabbitmqctl_encode(_Config) ->
    % list ciphers and hashes
    {ok, _} = rabbit_control_pbe:encode(true, false, undefined, undefined, undefined, undefined, undefined),
    {ok, _} = rabbit_control_pbe:encode(false, true, undefined, undefined, undefined, undefined, undefined),
    % incorrect ciphers, hashes and iteration number
    {error, _} = rabbit_control_pbe:encode(false, false, undefined, funny_cipher, undefined, undefined, undefined),
    {error, _} = rabbit_control_pbe:encode(false, false, undefined, undefined, funny_hash, undefined, undefined),
    {error, _} = rabbit_control_pbe:encode(false, false, undefined, undefined, undefined, -1, undefined),
    {error, _} = rabbit_control_pbe:encode(false, false, undefined, undefined, undefined, 0, undefined),
    % incorrect number of arguments
    {error, _} = rabbit_control_pbe:encode(
        false, false,
        false, % encrypt
        rabbit_pbe:default_cipher(), rabbit_pbe:default_hash(), rabbit_pbe:default_iterations(),
        []
    ),
    {error, _} = rabbit_control_pbe:encode(
        false, false,
        false, % encrypt
        rabbit_pbe:default_cipher(), rabbit_pbe:default_hash(), rabbit_pbe:default_iterations(),
        [undefined]
    ),
    {error, _} = rabbit_control_pbe:encode(
        false, false,
        false, % encrypt
        rabbit_pbe:default_cipher(), rabbit_pbe:default_hash(), rabbit_pbe:default_iterations(),
        [undefined, undefined, undefined]
    ),

    % encrypt/decrypt
    % string
    rabbitmqctl_encode_encrypt_decrypt("foobar"),
    % binary
    rabbitmqctl_encode_encrypt_decrypt("<<\"foobar\">>"),
    % tuple
    rabbitmqctl_encode_encrypt_decrypt("{password,<<\"secret\">>}"),

    ok.

rabbitmqctl_encode_encrypt_decrypt(Secret) ->
    PassPhrase = "passphrase",
    {ok, Output} = rabbit_control_pbe:encode(
        false, false,
        false, % encrypt
        rabbit_pbe:default_cipher(), rabbit_pbe:default_hash(), rabbit_pbe:default_iterations(),
        [Secret, PassPhrase]
    ),
    {encrypted, Encrypted} = rabbit_control_pbe:evaluate_input_as_term(lists:flatten(Output)),

    {ok, Result} = rabbit_control_pbe:encode(
        false, false,
        true, % decrypt
        rabbit_pbe:default_cipher(), rabbit_pbe:default_hash(), rabbit_pbe:default_iterations(),
        [lists:flatten(io_lib:format("~p", [Encrypted])), PassPhrase]
    ),
    Secret = lists:flatten(Result),
    % decrypt with {encrypted, ...} form as input
    {ok, Result} = rabbit_control_pbe:encode(
        false, false,
        true, % decrypt
        rabbit_pbe:default_cipher(), rabbit_pbe:default_hash(), rabbit_pbe:default_iterations(),
        [lists:flatten(io_lib:format("~p", [{encrypted, Encrypted}])), PassPhrase]
    ),

    % wrong passphrase
    {error, _} = rabbit_control_pbe:encode(
        false, false,
        true, % decrypt
        rabbit_pbe:default_cipher(), rabbit_pbe:default_hash(), rabbit_pbe:default_iterations(),
        [lists:flatten(io_lib:format("~p", [Encrypted])), PassPhrase ++ " "]
    ),
    {error, _} = rabbit_control_pbe:encode(
        false, false,
        true, % decrypt
        rabbit_pbe:default_cipher(), rabbit_pbe:default_hash(), rabbit_pbe:default_iterations(),
        [lists:flatten(io_lib:format("~p", [{encrypted, Encrypted}])), PassPhrase ++ " "]
    )
    .

%% -------------------------------------------------------------------
%% pg_local.
%% -------------------------------------------------------------------

pg_local(_Config) ->
    [P, Q] = [spawn(fun () -> receive X -> X end end) || _ <- [x, x]],
    check_pg_local(ok, [], []),
    check_pg_local(pg_local:join(a, P), [P], []),
    check_pg_local(pg_local:join(b, P), [P], [P]),
    check_pg_local(pg_local:join(a, P), [P, P], [P]),
    check_pg_local(pg_local:join(a, Q), [P, P, Q], [P]),
    check_pg_local(pg_local:join(b, Q), [P, P, Q], [P, Q]),
    check_pg_local(pg_local:join(b, Q), [P, P, Q], [P, Q, Q]),
    check_pg_local(pg_local:leave(a, P), [P, Q], [P, Q, Q]),
    check_pg_local(pg_local:leave(b, P), [P, Q], [Q, Q]),
    check_pg_local(pg_local:leave(a, P), [Q], [Q, Q]),
    check_pg_local(pg_local:leave(a, P), [Q], [Q, Q]),
    [begin X ! done,
           Ref = erlang:monitor(process, X),
           receive {'DOWN', Ref, process, X, _Info} -> ok end
     end  || X <- [P, Q]],
    check_pg_local(ok, [], []),
    passed.

check_pg_local(ok, APids, BPids) ->
    ok = pg_local:sync(),
    [true, true] = [lists:sort(Pids) == lists:sort(pg_local:get_members(Key)) ||
                       {Key, Pids} <- [{a, APids}, {b, BPids}]].

%% -------------------------------------------------------------------
%% priority_queue.
%% -------------------------------------------------------------------

priority_queue(_Config) ->

    false = priority_queue:is_queue(not_a_queue),

    %% empty Q
    Q = priority_queue:new(),
    {true, true, 0, [], []} = test_priority_queue(Q),

    %% 1-4 element no-priority Q
    true = lists:all(fun (X) -> X =:= passed end,
                     lists:map(fun test_simple_n_element_queue/1,
                               lists:seq(1, 4))),

    %% 1-element priority Q
    Q1 = priority_queue:in(foo, 1, priority_queue:new()),
    {true, false, 1, [{1, foo}], [foo]} =
        test_priority_queue(Q1),

    %% 2-element same-priority Q
    Q2 = priority_queue:in(bar, 1, Q1),
    {true, false, 2, [{1, foo}, {1, bar}], [foo, bar]} =
        test_priority_queue(Q2),

    %% 2-element different-priority Q
    Q3 = priority_queue:in(bar, 2, Q1),
    {true, false, 2, [{2, bar}, {1, foo}], [bar, foo]} =
        test_priority_queue(Q3),

    %% 1-element negative priority Q
    Q4 = priority_queue:in(foo, -1, priority_queue:new()),
    {true, false, 1, [{-1, foo}], [foo]} = test_priority_queue(Q4),

    %% merge 2 * 1-element no-priority Qs
    Q5 = priority_queue:join(priority_queue:in(foo, Q),
                             priority_queue:in(bar, Q)),
    {true, false, 2, [{0, foo}, {0, bar}], [foo, bar]} =
        test_priority_queue(Q5),

    %% merge 1-element no-priority Q with 1-element priority Q
    Q6 = priority_queue:join(priority_queue:in(foo, Q),
                             priority_queue:in(bar, 1, Q)),
    {true, false, 2, [{1, bar}, {0, foo}], [bar, foo]} =
        test_priority_queue(Q6),

    %% merge 1-element priority Q with 1-element no-priority Q
    Q7 = priority_queue:join(priority_queue:in(foo, 1, Q),
                             priority_queue:in(bar, Q)),
    {true, false, 2, [{1, foo}, {0, bar}], [foo, bar]} =
        test_priority_queue(Q7),

    %% merge 2 * 1-element same-priority Qs
    Q8 = priority_queue:join(priority_queue:in(foo, 1, Q),
                             priority_queue:in(bar, 1, Q)),
    {true, false, 2, [{1, foo}, {1, bar}], [foo, bar]} =
        test_priority_queue(Q8),

    %% merge 2 * 1-element different-priority Qs
    Q9 = priority_queue:join(priority_queue:in(foo, 1, Q),
                             priority_queue:in(bar, 2, Q)),
    {true, false, 2, [{2, bar}, {1, foo}], [bar, foo]} =
        test_priority_queue(Q9),

    %% merge 2 * 1-element different-priority Qs (other way around)
    Q10 = priority_queue:join(priority_queue:in(bar, 2, Q),
                              priority_queue:in(foo, 1, Q)),
    {true, false, 2, [{2, bar}, {1, foo}], [bar, foo]} =
        test_priority_queue(Q10),

    %% merge 2 * 2-element multi-different-priority Qs
    Q11 = priority_queue:join(Q6, Q5),
    {true, false, 4, [{1, bar}, {0, foo}, {0, foo}, {0, bar}],
     [bar, foo, foo, bar]} = test_priority_queue(Q11),

    %% and the other way around
    Q12 = priority_queue:join(Q5, Q6),
    {true, false, 4, [{1, bar}, {0, foo}, {0, bar}, {0, foo}],
     [bar, foo, bar, foo]} = test_priority_queue(Q12),

    %% merge with negative priorities
    Q13 = priority_queue:join(Q4, Q5),
    {true, false, 3, [{0, foo}, {0, bar}, {-1, foo}], [foo, bar, foo]} =
        test_priority_queue(Q13),

    %% and the other way around
    Q14 = priority_queue:join(Q5, Q4),
    {true, false, 3, [{0, foo}, {0, bar}, {-1, foo}], [foo, bar, foo]} =
        test_priority_queue(Q14),

    %% joins with empty queues:
    Q1 = priority_queue:join(Q, Q1),
    Q1 = priority_queue:join(Q1, Q),

    %% insert with priority into non-empty zero-priority queue
    Q15 = priority_queue:in(baz, 1, Q5),
    {true, false, 3, [{1, baz}, {0, foo}, {0, bar}], [baz, foo, bar]} =
        test_priority_queue(Q15),

    %% 1-element infinity priority Q
    Q16 = priority_queue:in(foo, infinity, Q),
    {true, false, 1, [{infinity, foo}], [foo]} = test_priority_queue(Q16),

    %% add infinity to 0-priority Q
    Q17 = priority_queue:in(foo, infinity, priority_queue:in(bar, Q)),
    {true, false, 2, [{infinity, foo}, {0, bar}], [foo, bar]} =
        test_priority_queue(Q17),

    %% and the other way around
    Q18 = priority_queue:in(bar, priority_queue:in(foo, infinity, Q)),
    {true, false, 2, [{infinity, foo}, {0, bar}], [foo, bar]} =
        test_priority_queue(Q18),

    %% add infinity to mixed-priority Q
    Q19 = priority_queue:in(qux, infinity, Q3),
    {true, false, 3, [{infinity, qux}, {2, bar}, {1, foo}], [qux, bar, foo]} =
        test_priority_queue(Q19),

    %% merge the above with a negative priority Q
    Q20 = priority_queue:join(Q19, Q4),
    {true, false, 4, [{infinity, qux}, {2, bar}, {1, foo}, {-1, foo}],
     [qux, bar, foo, foo]} = test_priority_queue(Q20),

    %% merge two infinity priority queues
    Q21 = priority_queue:join(priority_queue:in(foo, infinity, Q),
                              priority_queue:in(bar, infinity, Q)),
    {true, false, 2, [{infinity, foo}, {infinity, bar}], [foo, bar]} =
        test_priority_queue(Q21),

    %% merge two mixed priority with infinity queues
    Q22 = priority_queue:join(Q18, Q20),
    {true, false, 6, [{infinity, foo}, {infinity, qux}, {2, bar}, {1, foo},
                      {0, bar}, {-1, foo}], [foo, qux, bar, foo, bar, foo]} =
        test_priority_queue(Q22),

    passed.

priority_queue_in_all(Q, L) ->
    lists:foldl(fun (X, Acc) -> priority_queue:in(X, Acc) end, Q, L).

priority_queue_out_all(Q) ->
    case priority_queue:out(Q) of
        {empty, _}       -> [];
        {{value, V}, Q1} -> [V | priority_queue_out_all(Q1)]
    end.

test_priority_queue(Q) ->
    {priority_queue:is_queue(Q),
     priority_queue:is_empty(Q),
     priority_queue:len(Q),
     priority_queue:to_list(Q),
     priority_queue_out_all(Q)}.

test_simple_n_element_queue(N) ->
    Items = lists:seq(1, N),
    Q = priority_queue_in_all(priority_queue:new(), Items),
    ToListRes = [{0, X} || X <- Items],
    {true, false, N, ToListRes, Items} = test_priority_queue(Q),
    passed.

%% ---------------------------------------------------------------------------
%% resource_monitor.
%% ---------------------------------------------------------------------------

parse_information_unit(_Config) ->
    lists:foreach(fun ({S, V}) ->
                          V = rabbit_resource_monitor_misc:parse_information_unit(S)
                  end,
                  [
                   {"1000", {ok, 1000}},

                   {"10kB", {ok, 10000}},
                   {"10MB", {ok, 10000000}},
                   {"10GB", {ok, 10000000000}},

                   {"10kiB", {ok, 10240}},
                   {"10MiB", {ok, 10485760}},
                   {"10GiB", {ok, 10737418240}},

                   {"10k", {ok, 10240}},
                   {"10M", {ok, 10485760}},
                   {"10G", {ok, 10737418240}},

                   {"10KB", {ok, 10000}},
                   {"10K",  {ok, 10240}},
                   {"10m",  {ok, 10485760}},
                   {"10Mb", {ok, 10000000}},

                   {"0MB",  {ok, 0}},

                   {"10 k", {error, parse_error}},
                   {"MB", {error, parse_error}},
                   {"", {error, parse_error}},
                   {"0.5GB", {error, parse_error}},
                   {"10TB", {error, parse_error}}
                  ]),
    passed.

%% ---------------------------------------------------------------------------
%% supervisor2.
%% ---------------------------------------------------------------------------

check_shutdown_stop(_Config) ->
    ok = check_shutdown(stop,    200, 200, 2000).

check_shutdown_ignored(_Config) ->
    ok = check_shutdown(ignored,   1,   2, 2000).

check_shutdown(SigStop, Iterations, ChildCount, SupTimeout) ->
    {ok, Sup} = supervisor2:start_link(dummy_supervisor2, [SupTimeout]),
    Res = lists:foldl(
            fun (I, ok) ->
                    TestSupPid = erlang:whereis(dummy_supervisor2),
                    ChildPids =
                        [begin
                             {ok, ChildPid} =
                                 supervisor2:start_child(TestSupPid, []),
                             ChildPid
                         end || _ <- lists:seq(1, ChildCount)],
                    MRef = erlang:monitor(process, TestSupPid),
                    [P ! SigStop || P <- ChildPids],
                    ok = supervisor2:terminate_child(Sup, test_sup),
                    {ok, _} = supervisor2:restart_child(Sup, test_sup),
                    receive
                        {'DOWN', MRef, process, TestSupPid, shutdown} ->
                            ok;
                        {'DOWN', MRef, process, TestSupPid, Reason} ->
                            {error, {I, Reason}}
                    end;
                (_, R) ->
                    R
            end, ok, lists:seq(1, Iterations)),
    unlink(Sup),
    MSupRef = erlang:monitor(process, Sup),
    exit(Sup, shutdown),
    receive
        {'DOWN', MSupRef, process, Sup, _Reason} ->
            ok
    end,
    Res.

%% ---------------------------------------------------------------------------
%% truncate.
%% ---------------------------------------------------------------------------

short_examples_exactly(_Config) ->
    F = fun (Term, Exp) ->
                Exp = truncate:term(Term, {1, {10, 10, 5, 5}}),
                Term = truncate:term(Term, {100000, {10, 10, 5, 5}})
        end,
    FSmall = fun (Term, Exp) ->
                     Exp = truncate:term(Term, {1, {2, 2, 2, 2}}),
                     Term = truncate:term(Term, {100000, {2, 2, 2, 2}})
             end,
    F([], []),
    F("h", "h"),
    F("hello world", "hello w..."),
    F([[h,e,l,l,o,' ',w,o,r,l,d]], [[h,e,l,l,o,'...']]),
    F([a|b], [a|b]),
    F(<<"hello">>, <<"hello">>),
    F([<<"hello world">>], [<<"he...">>]),
    F(<<1:1>>, <<1:1>>),
    F(<<1:81>>, <<0:56, "...">>),
    F({{{{a}}},{b},c,d,e,f,g,h,i,j,k}, {{{'...'}},{b},c,d,e,f,g,h,i,j,'...'}),
    FSmall({a,30,40,40,40,40}, {a,30,'...'}),
    FSmall([a,30,40,40,40,40], [a,30,'...']),
    P = spawn(fun() -> receive die -> ok end end),
    F([0, 0.0, <<1:1>>, F, P], [0, 0.0, <<1:1>>, F, P]),
    P ! die,
    R = make_ref(),
    F([R], [R]),
    ok.

term_limit(_Config) ->
    W = erlang:system_info(wordsize),
    S = <<"abc">>,
    1 = truncate:term_size(S, 4, W),
    limit_exceeded = truncate:term_size(S, 3, W),
    case 100 - truncate:term_size([S, S], 100, W) of
        22 -> ok; %% 32 bit
        38 -> ok  %% 64 bit
    end,
    case 100 - truncate:term_size([S, [S]], 100, W) of
        30 -> ok; %% ditto
        54 -> ok
    end,
    limit_exceeded = truncate:term_size([S, S], 6, W),
    ok.

large_examples_for_size(_Config) ->
    %% Real world values
    Shrink = fun(Term) -> truncate:term(Term, {1, {1000, 100, 50, 5}}) end,
    TestSize = fun(Term) ->
                       true = 5000000 < size(term_to_binary(Term)),
                       true = 500000 > size(term_to_binary(Shrink(Term)))
               end,
    TestSize(lists:seq(1, 5000000)),
    TestSize(recursive_list(1000, 10)),
    TestSize(recursive_list(5000, 20)),
    TestSize(gb_sets:from_list([I || I <- lists:seq(1, 1000000)])),
    TestSize(gb_trees:from_orddict([{I, I} || I <- lists:seq(1, 1000000)])),
    ok.

recursive_list(S, 0) -> lists:seq(1, S);
recursive_list(S, N) -> [recursive_list(S div N, N-1) || _ <- lists:seq(1, S)].

%% ---------------------------------------------------------------------------
%% vm_memory_monitor.
%% ---------------------------------------------------------------------------

parse_line_linux(_Config) ->
    lists:foreach(fun ({S, {K, V}}) ->
                          {K, V} = vm_memory_monitor:parse_line_linux(S)
                  end,
                  [{"MemTotal:      0 kB",        {'MemTotal', 0}},
                   {"MemTotal:      502968 kB  ", {'MemTotal', 515039232}},
                   {"MemFree:         178232 kB", {'MemFree',  182509568}},
                   {"MemTotal:         50296888", {'MemTotal', 50296888}},
                   {"MemTotal         502968 kB", {'MemTotal', 515039232}},
                   {"MemTotal     50296866   ",   {'MemTotal', 50296866}}]),
    ok.

%% ---------------------------------------------------------------------------
%% Unordered tests (originally from rabbit_tests.erl).
%% ---------------------------------------------------------------------------

%% Test that content frames don't exceed frame-max
content_framing(_Config) ->
    %% no content
    passed = test_content_framing(4096, <<>>),
    %% easily fit in one frame
    passed = test_content_framing(4096, <<"Easy">>),
    %% exactly one frame (empty frame = 8 bytes)
    passed = test_content_framing(11, <<"One">>),
    %% more than one frame
    passed = test_content_framing(11, <<"More than one frame">>),
    passed.

test_content_framing(FrameMax, BodyBin) ->
    [Header | Frames] =
        rabbit_binary_generator:build_simple_content_frames(
          1,
          rabbit_binary_generator:ensure_content_encoded(
            rabbit_basic:build_content(#'P_basic'{}, BodyBin),
            rabbit_framing_amqp_0_9_1),
          FrameMax,
          rabbit_framing_amqp_0_9_1),
    %% header is formatted correctly and the size is the total of the
    %% fragments
    <<_FrameHeader:7/binary, _ClassAndWeight:4/binary,
      BodySize:64/unsigned, _Rest/binary>> = list_to_binary(Header),
    BodySize = size(BodyBin),
    true = lists:all(
             fun (ContentFrame) ->
                     FrameBinary = list_to_binary(ContentFrame),
                     %% assert
                     <<_TypeAndChannel:3/binary,
                       Size:32/unsigned, _Payload:Size/binary, 16#CE>> =
                         FrameBinary,
                     size(FrameBinary) =< FrameMax
             end, Frames),
    passed.

content_transcoding(_Config) ->
    %% there are no guarantees provided by 'clear' - it's just a hint
    ClearDecoded = fun rabbit_binary_parser:clear_decoded_content/1,
    ClearEncoded = fun rabbit_binary_generator:clear_encoded_content/1,
    EnsureDecoded =
        fun (C0) ->
                C1 = rabbit_binary_parser:ensure_content_decoded(C0),
                true = C1#content.properties =/= none,
                C1
        end,
    EnsureEncoded =
        fun (Protocol) ->
                fun (C0) ->
                        C1 = rabbit_binary_generator:ensure_content_encoded(
                               C0, Protocol),
                        true = C1#content.properties_bin =/= none,
                        C1
                end
        end,
    %% Beyond the assertions in Ensure*, the only testable guarantee
    %% is that the operations should never fail.
    %%
    %% If we were using quickcheck we'd simply stuff all the above
    %% into a generator for sequences of operations. In the absence of
    %% quickcheck we pick particularly interesting sequences that:
    %%
    %% - execute every op twice since they are idempotent
    %% - invoke clear_decoded, clear_encoded, decode and transcode
    %%   with one or both of decoded and encoded content present
    [begin
         sequence_with_content([Op]),
         sequence_with_content([ClearEncoded, Op]),
         sequence_with_content([ClearDecoded, Op])
     end || Op <- [ClearDecoded, ClearEncoded, EnsureDecoded,
                   EnsureEncoded(rabbit_framing_amqp_0_9_1),
                   EnsureEncoded(rabbit_framing_amqp_0_8)]],
    passed.

sequence_with_content(Sequence) ->
    lists:foldl(fun (F, V) -> F(F(V)) end,
                rabbit_binary_generator:ensure_content_encoded(
                  rabbit_basic:build_content(#'P_basic'{}, <<>>),
                  rabbit_framing_amqp_0_9_1),
                Sequence).

pmerge(_Config) ->
    P = [{a, 1}, {b, 2}],
    P = rabbit_misc:pmerge(a, 3, P),
    [{c, 3} | P] = rabbit_misc:pmerge(c, 3, P),
    passed.

plmerge(_Config) ->
    P1 = [{a, 1}, {b, 2}, {c, 3}],
    P2 = [{a, 2}, {d, 4}],
    [{a, 1}, {b, 2}, {c, 3}, {d, 4}] = rabbit_misc:plmerge(P1, P2),
    passed.

table_codec(_Config) ->
    %% FIXME this does not test inexact numbers (double and float) yet,
    %% because they won't pass the equality assertions
    Table = [{<<"longstr">>,   longstr,   <<"Here is a long string">>},
             {<<"signedint">>, signedint, 12345},
             {<<"decimal">>,   decimal,   {3, 123456}},
             {<<"timestamp">>, timestamp, 109876543209876},
             {<<"table">>,     table,     [{<<"one">>, signedint, 54321},
                                           {<<"two">>, longstr,
                                            <<"A long string">>}]},
             {<<"byte">>,      byte,      -128},
             {<<"long">>,      long,      1234567890},
             {<<"short">>,     short,     655},
             {<<"bool">>,      bool,      true},
             {<<"binary">>,    binary,    <<"a binary string">>},
             {<<"unsignedbyte">>, unsignedbyte, 250},
             {<<"unsignedshort">>, unsignedshort, 65530},
             {<<"unsignedint">>, unsignedint, 4294967290},
             {<<"void">>,      void,      undefined},
             {<<"array">>,     array,     [{signedint, 54321},
                                           {longstr, <<"A long string">>}]}
            ],
    Binary = <<
               7,"longstr",   "S", 21:32, "Here is a long string",
               9,"signedint", "I", 12345:32/signed,
               7,"decimal",   "D", 3, 123456:32,
               9,"timestamp", "T", 109876543209876:64,
               5,"table",     "F", 31:32, % length of table
               3,"one",       "I", 54321:32,
               3,"two",       "S", 13:32, "A long string",
               4,"byte",      "b", -128:8/signed,
               4,"long",      "l", 1234567890:64,
               5,"short",     "s", 655:16,
               4,"bool",      "t", 1,
               6,"binary",    "x", 15:32, "a binary string",
               12,"unsignedbyte", "B", 250:8/unsigned,
               13,"unsignedshort", "u", 65530:16/unsigned,
               11,"unsignedint", "i", 4294967290:32/unsigned,
               4,"void",      "V",
               5,"array",     "A", 23:32,
               "I", 54321:32,
               "S", 13:32, "A long string"
             >>,
    Binary = rabbit_binary_generator:generate_table(Table),
    Table  = rabbit_binary_parser:parse_table(Binary),
    passed.

unfold(_Config) ->
    {[], test} = rabbit_misc:unfold(fun (_V) -> false end, test),
    List = lists:seq(2,20,2),
    {List, 0} = rabbit_misc:unfold(fun (0) -> false;
                                       (N) -> {true, N*2, N-1}
                                   end, 10),
<<<<<<< HEAD
    passed.

version_equivalance(_Config) ->
    true = rabbit_misc:version_minor_equivalent("3.0.0", "3.0.0"),
    true = rabbit_misc:version_minor_equivalent("3.0.0", "3.0.1"),
    true = rabbit_misc:version_minor_equivalent("%%VSN%%", "%%VSN%%"),
    % Support for 4-number versions
    true = rabbit_misc:version_minor_equivalent("3.0.0", "3.0.0.1"),
    false = rabbit_misc:version_minor_equivalent("3.0.0", "3.1.0"),
    false = rabbit_misc:version_minor_equivalent("3.0.0", "3.0"),
    false = rabbit_misc:version_minor_equivalent("3.0.0", "3.0.foo"),
=======
>>>>>>> fc20fa9b
    passed.<|MERGE_RESOLUTION|>--- conflicted
+++ resolved
@@ -1014,18 +1014,4 @@
     {List, 0} = rabbit_misc:unfold(fun (0) -> false;
                                        (N) -> {true, N*2, N-1}
                                    end, 10),
-<<<<<<< HEAD
-    passed.
-
-version_equivalance(_Config) ->
-    true = rabbit_misc:version_minor_equivalent("3.0.0", "3.0.0"),
-    true = rabbit_misc:version_minor_equivalent("3.0.0", "3.0.1"),
-    true = rabbit_misc:version_minor_equivalent("%%VSN%%", "%%VSN%%"),
-    % Support for 4-number versions
-    true = rabbit_misc:version_minor_equivalent("3.0.0", "3.0.0.1"),
-    false = rabbit_misc:version_minor_equivalent("3.0.0", "3.1.0"),
-    false = rabbit_misc:version_minor_equivalent("3.0.0", "3.0"),
-    false = rabbit_misc:version_minor_equivalent("3.0.0", "3.0.foo"),
-=======
->>>>>>> fc20fa9b
     passed.