--- conflicted
+++ resolved
@@ -104,14 +104,14 @@
 
     Args = [truncate:term(A, ?LOG_TRUNC) || A <- Data],
     Headers = [{<<"node">>, longstr, list_to_binary(atom_to_list(node()))}],
-<<<<<<< HEAD
-    {ok, _DeliveredQPids} =
-        rabbit_basic:publish(LogExch, RoutingKey,
-                             #'P_basic'{content_type = <<"text/plain">>,
-                                        timestamp    = Timestamp,
-                                        headers      = Headers},
-                             list_to_binary(io_lib:format(Format, Args))),
-    ok.
+    case rabbit_basic:publish(LogExch, RoutingKey,
+                              #'P_basic'{content_type = <<"text/plain">>,
+                                         timestamp    = Timestamp,
+                                         headers      = Headers},
+                              list_to_binary(io_lib:format(Format, Args))) of
+        {ok, _DeliveredQPids} -> ok;
+        {error, not_found}    -> ok
+    end.
 
 
 safe_handle_event(HandleEvent, Event, State) ->
@@ -124,13 +124,4 @@
               "Event: ~P~nError: ~P~nStack trace: ~p~n~n",
               [Event, 30, Error, 30, erlang:get_stacktrace()]),
             {ok, State}
-=======
-    case rabbit_basic:publish(LogExch, RoutingKey,
-                              #'P_basic'{content_type = <<"text/plain">>,
-                                         timestamp    = Timestamp,
-                                         headers      = Headers},
-                              list_to_binary(io_lib:format(Format, Args))) of
-        {ok, _QPids}  -> ok;
-        {error, _Err} -> ok
->>>>>>> 81ff300a
     end.