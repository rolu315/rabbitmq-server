%%   The contents of this file are subject to the Mozilla Public License
%%   Version 1.1 (the "License"); you may not use this file except in
%%   compliance with the License. You may obtain a copy of the License at
%%   http://www.mozilla.org/MPL/
%%
%%   Software distributed under the License is distributed on an "AS IS"
%%   basis, WITHOUT WARRANTY OF ANY KIND, either express or implied. See the
%%   License for the specific language governing rights and limitations
%%   under the License.
%%
%%   The Original Code is RabbitMQ.
%%
%%   The Initial Developers of the Original Code are LShift Ltd,
%%   Cohesive Financial Technologies LLC, and Rabbit Technologies Ltd.
%%
%%   Portions created before 22-Nov-2008 00:00:00 GMT by LShift Ltd,
%%   Cohesive Financial Technologies LLC, or Rabbit Technologies Ltd
%%   are Copyright (C) 2007-2008 LShift Ltd, Cohesive Financial
%%   Technologies LLC, and Rabbit Technologies Ltd.
%%
%%   Portions created by LShift Ltd are Copyright (C) 2007-2010 LShift
%%   Ltd. Portions created by Cohesive Financial Technologies LLC are
%%   Copyright (C) 2007-2010 Cohesive Financial Technologies
%%   LLC. Portions created by Rabbit Technologies Ltd are Copyright
%%   (C) 2007-2010 Rabbit Technologies Ltd.
%%
%%   All Rights Reserved.
%%
%%   Contributor(s): ______________________________________.
%%

-module(rabbit_amqqueue).

-export([start/0, declare/4, delete/3, purge/1]).
-export([internal_declare/2, internal_delete/1]).
-export([pseudo_queue/2]).
-export([lookup/1, with/2, with_or_die/2,
         stat/1, stat_all/0, deliver/2, redeliver/2, requeue/3, ack/4]).
-export([list/1, info_keys/0, info/1, info/2, info_all/1, info_all/2]).
-export([consumers/1, consumers_all/1]).
-export([claim_queue/2]).
-export([basic_get/3, basic_consume/8, basic_cancel/4]).
-export([notify_sent/2, unblock/2, flush_all/2]).
-export([commit_all/3, rollback_all/3, notify_down_all/2, limit_all/3]).
-export([on_node_down/1]).

-import(mnesia).
-import(gen_server2).
-import(lists).
-import(queue).

-include("rabbit.hrl").
-include_lib("stdlib/include/qlc.hrl").

%%----------------------------------------------------------------------------

-ifdef(use_specs).

-type(qstats() :: {'ok', queue_name(), non_neg_integer(), non_neg_integer()}).
-type(qlen() :: {'ok', non_neg_integer()}).
-type(qfun(A) :: fun ((amqqueue()) -> A)).
-type(ok_or_errors() ::
      'ok' | {'error', [{'error' | 'exit' | 'throw', any()}]}).

-spec(start/0 :: () -> 'ok').
-spec(declare/4 :: (queue_name(), boolean(), boolean(), amqp_table()) ->
             amqqueue()).
-spec(lookup/1 :: (queue_name()) -> {'ok', amqqueue()} | not_found()).
-spec(with/2 :: (queue_name(), qfun(A)) -> A | not_found()).
-spec(with_or_die/2 :: (queue_name(), qfun(A)) -> A).
-spec(list/1 :: (vhost()) -> [amqqueue()]).
-spec(info_keys/0 :: () -> [info_key()]).
-spec(info/1 :: (amqqueue()) -> [info()]).
-spec(info/2 :: (amqqueue(), [info_key()]) -> [info()]).
-spec(info_all/1 :: (vhost()) -> [[info()]]).
-spec(info_all/2 :: (vhost(), [info_key()]) -> [[info()]]).
-spec(consumers/1 :: (amqqueue()) -> [{pid(), ctag(), boolean()}]).
-spec(consumers_all/1 ::
      (vhost()) -> [{queue_name(), pid(), ctag(), boolean()}]).
-spec(stat/1 :: (amqqueue()) -> qstats()).
-spec(stat_all/0 :: () -> [qstats()]).
-spec(delete/3 ::
      (amqqueue(), 'false', 'false') -> qlen();
      (amqqueue(), 'true' , 'false') -> qlen() | {'error', 'in_use'};
      (amqqueue(), 'false', 'true' ) -> qlen() | {'error', 'not_empty'};
      (amqqueue(), 'true' , 'true' ) -> qlen() |
                                            {'error', 'in_use'} |
                                            {'error', 'not_empty'}).
-spec(purge/1 :: (amqqueue()) -> qlen()).
-spec(deliver/2 :: (pid(), delivery()) -> boolean()).
-spec(redeliver/2 :: (pid(), [{message(), boolean()}]) -> 'ok').
-spec(requeue/3 :: (pid(), [msg_id()],  pid()) -> 'ok').
-spec(ack/4 :: (pid(), maybe(txn()), [msg_id()], pid()) -> 'ok').
-spec(commit_all/3 :: ([pid()], txn(), pid()) -> ok_or_errors()).
-spec(rollback_all/3 :: ([pid()], txn(), pid()) -> ok_or_errors()).
-spec(notify_down_all/2 :: ([pid()], pid()) -> ok_or_errors()).
-spec(limit_all/3 :: ([pid()], pid(), pid() | 'undefined') -> ok_or_errors()).
-spec(claim_queue/2 :: (amqqueue(), pid()) -> 'ok' | 'locked').
-spec(basic_get/3 :: (amqqueue(), pid(), boolean()) ->
             {'ok', non_neg_integer(), qmsg()} | 'empty').
-spec(basic_consume/8 ::
      (amqqueue(), boolean(), pid(), pid(), pid() | 'undefined', ctag(),
       boolean(), any()) ->
             'ok' | {'error', 'queue_owned_by_another_connection' |
                     'exclusive_consume_unavailable'}).
-spec(basic_cancel/4 :: (amqqueue(), pid(), ctag(), any()) -> 'ok').
-spec(notify_sent/2 :: (pid(), pid()) -> 'ok').
-spec(unblock/2 :: (pid(), pid()) -> 'ok').
-spec(flush_all/2 :: ([pid()], pid()) -> 'ok').
-spec(internal_declare/2 :: (amqqueue(), boolean()) -> amqqueue()).
-spec(internal_delete/1 :: (queue_name()) -> 'ok' | not_found()).
-spec(on_node_down/1 :: (erlang_node()) -> 'ok').
-spec(pseudo_queue/2 :: (binary(), pid()) -> amqqueue()).

-endif.

%%----------------------------------------------------------------------------

start() ->
    DurableQueues = find_durable_queues(),
    {ok,_} = supervisor:start_child(
               rabbit_sup,
               {rabbit_amqqueue_sup,
                {rabbit_amqqueue_sup, start_link, []},
                transient, infinity, supervisor, [rabbit_amqqueue_sup]}),
    _RealDurableQueues = recover_durable_queues(DurableQueues),
    ok.

find_durable_queues() ->
    Node = node(),
    %% TODO: use dirty ops instead
    rabbit_misc:execute_mnesia_transaction(
      fun () ->
              qlc:e(qlc:q([Q || Q = #amqqueue{pid = Pid}
                                    <- mnesia:table(rabbit_durable_queue),
                                node(Pid) == Node]))
      end).

recover_durable_queues(DurableQueues) ->
    lists:foldl(
      fun (RecoveredQ, Acc) ->
              Q = start_queue_process(RecoveredQ),
              %% We need to catch the case where a client connected to
              %% another node has deleted the queue (and possibly
              %% re-created it).
              case rabbit_misc:execute_mnesia_transaction(
                     fun () ->
                             case mnesia:match_object(
                                    rabbit_durable_queue, RecoveredQ,
                                    read) of
                                 [_] -> ok = store_queue(Q),
                                        true;
                                 []  -> false
                             end
                     end) of
                  true  -> [Q | Acc];
                  false -> exit(Q#amqqueue.pid, shutdown),
                           Acc
              end
      end, [], DurableQueues).

declare(QueueName, Durable, AutoDelete, Args) ->
    Q = start_queue_process(#amqqueue{name = QueueName,
                                      durable = Durable,
                                      auto_delete = AutoDelete,
                                      arguments = Args,
                                      pid = none}),
    internal_declare(Q, true).

internal_declare(Q = #amqqueue{name = QueueName}, WantDefaultBinding) ->
    case rabbit_misc:execute_mnesia_transaction(
           fun () ->
                   case mnesia:wread({rabbit_queue, QueueName}) of
                       [] ->
                           case mnesia:read(
                                  {rabbit_durable_queue, QueueName}) of
                               []  -> ok = store_queue(Q),
                                      case WantDefaultBinding of
                                          true  -> add_default_binding(Q);
                                          false -> ok
                                      end,
                                      Q;
                               [_] -> not_found %% existing Q on stopped node
                           end;
                       [ExistingQ] ->
                           ExistingQ
                   end
           end) of
        not_found -> exit(Q#amqqueue.pid, shutdown),
                     rabbit_misc:not_found(QueueName);
        Q         -> Q;
        ExistingQ -> exit(Q#amqqueue.pid, shutdown),
                     ExistingQ
    end.

store_queue(Q = #amqqueue{durable = true}) ->
    ok = mnesia:write(rabbit_durable_queue, Q, write),
    ok = mnesia:write(rabbit_queue, Q, write),
    ok;
store_queue(Q = #amqqueue{durable = false}) ->
    ok = mnesia:write(rabbit_queue, Q, write),
    ok.

start_queue_process(Q) ->
    {ok, Pid} = rabbit_amqqueue_sup:start_child([Q]),
    Q#amqqueue{pid = Pid}.

add_default_binding(#amqqueue{name = QueueName}) ->
    Exchange = rabbit_misc:r(QueueName, exchange, <<>>),
    RoutingKey = QueueName#resource.name,
    rabbit_exchange:add_binding(Exchange, QueueName, RoutingKey, []),
    ok.

lookup(Name) ->
    rabbit_misc:dirty_read({rabbit_queue, Name}).

with(Name, F, E) ->
    case lookup(Name) of
        {ok, Q} -> rabbit_misc:with_exit_handler(E, fun () -> F(Q) end);
        {error, not_found} -> E()
    end.

with(Name, F) ->
    with(Name, F, fun () -> {error, not_found} end).
with_or_die(Name, F) ->
    with(Name, F, fun () -> rabbit_misc:not_found(Name) end).

list(VHostPath) ->
    mnesia:dirty_match_object(
      rabbit_queue,
      #amqqueue{name = rabbit_misc:r(VHostPath, queue), _ = '_'}).

info_keys() -> rabbit_amqqueue_process:info_keys().

map(VHostPath, F) -> rabbit_misc:filter_exit_map(F, list(VHostPath)).

info(#amqqueue{ pid = QPid }) ->
    delegate:gs2_pcall(QPid, 9, info, infinity).

info(#amqqueue{ pid = QPid }, Items) ->
    case delegate:gs2_pcall(QPid, 9, {info, Items}, infinity) of
        {ok, Res}      -> Res;
        {error, Error} -> throw(Error)
    end.

info_all(VHostPath) -> map(VHostPath, fun (Q) -> info(Q) end).

info_all(VHostPath, Items) -> map(VHostPath, fun (Q) -> info(Q, Items) end).

consumers(#amqqueue{ pid = QPid }) ->
    delegate:gs2_pcall(QPid, 9, consumers, infinity).

consumers_all(VHostPath) ->
    lists:concat(
      map(VHostPath,
          fun (Q) -> [{Q#amqqueue.name, ChPid, ConsumerTag, AckRequired} ||
                         {ChPid, ConsumerTag, AckRequired} <- consumers(Q)]
          end)).

stat(#amqqueue{pid = QPid}) -> delegate:gs2_call(QPid, stat, infinity).

stat_all() ->
    lists:map(fun stat/1, rabbit_misc:dirty_read_all(rabbit_queue)).

delete(#amqqueue{ pid = QPid }, IfUnused, IfEmpty) ->
    delegate:gs2_call(QPid, {delete, IfUnused, IfEmpty}, infinity).

purge(#amqqueue{ pid = QPid }) ->
    delegate:gs2_call(QPid, purge, infinity).

deliver(QPid, #delivery{immediate = true,
                        txn = Txn, sender = ChPid, message = Message}) ->
    gen_server2:call(QPid, {deliver_immediately, Txn, Message, ChPid},
                     infinity);
deliver(QPid, #delivery{mandatory = true,
                        txn = Txn, sender = ChPid, message = Message}) ->
    gen_server2:call(QPid, {deliver, Txn, Message, ChPid}, infinity),
    true;
deliver(QPid, #delivery{txn = Txn, sender = ChPid, message = Message}) ->
    gen_server2:cast(QPid, {deliver, Txn, Message, ChPid}),
    true.

redeliver(QPid, Messages) ->
    delegate:gs2_cast(QPid, {redeliver, Messages}).

requeue(QPid, MsgIds, ChPid) ->
    delegate:gs2_cast(QPid, {requeue, MsgIds, ChPid}).

ack(QPid, Txn, MsgIds, ChPid) ->
    delegate:gs2_pcast(QPid, 7, {ack, Txn, MsgIds, ChPid}).

<<<<<<< HEAD
commit_all(QPids, Txn) ->
    safe_delegate_call_ok(
=======
commit_all(QPids, Txn, ChPid) ->
    safe_pmap_ok(
>>>>>>> 7428f95d
      fun (QPid) -> exit({queue_disappeared, QPid}) end,
      fun (QPid) -> gen_server2:call(QPid, {commit, Txn, ChPid}, infinity) end,
      QPids).

<<<<<<< HEAD
rollback_all(QPids, Txn) ->
    delegate:cast(QPids,
        fun (QPid) -> gen_server2:cast(QPid, {rollback, Txn}) end).
=======
rollback_all(QPids, Txn, ChPid) ->
    safe_pmap_ok(
      fun (QPid) -> exit({queue_disappeared, QPid}) end,
      fun (QPid) -> gen_server2:cast(QPid, {rollback, Txn, ChPid}) end,
      QPids).
>>>>>>> 7428f95d

notify_down_all(QPids, ChPid) ->
    safe_delegate_call_ok(
      %% we don't care if the queue process has terminated in the
      %% meantime
      fun (_)    -> ok end,
      fun (QPid) -> gen_server2:call(QPid, {notify_down, ChPid}, infinity) end,
      QPids).

limit_all(QPids, ChPid, LimiterPid) ->
    delegate:cast(QPids,
        fun (QPid) -> gen_server2:cast(QPid, {limit, ChPid, LimiterPid}) end).

claim_queue(#amqqueue{pid = QPid}, ReaderPid) ->
    delegate:gs2_call(QPid, {claim_queue, ReaderPid}, infinity).

basic_get(#amqqueue{pid = QPid}, ChPid, NoAck) ->
    delegate:gs2_call(QPid, {basic_get, ChPid, NoAck}, infinity).

basic_consume(#amqqueue{pid = QPid}, NoAck, ReaderPid, ChPid, LimiterPid,
              ConsumerTag, ExclusiveConsume, OkMsg) ->
    delegate:gs2_call(QPid, {basic_consume, NoAck, ReaderPid, ChPid,
                            LimiterPid, ConsumerTag, ExclusiveConsume, OkMsg},
                     infinity).

basic_cancel(#amqqueue{pid = QPid}, ChPid, ConsumerTag, OkMsg) ->
    ok = delegate:gs2_call(QPid,
                                    {basic_cancel, ChPid, ConsumerTag, OkMsg},
                                    infinity).

notify_sent(QPid, ChPid) ->
    delegate:gs2_pcast(QPid, 7, {notify_sent, ChPid}).

unblock(QPid, ChPid) ->
    delegate:gs2_pcast(QPid, 7, {unblock, ChPid}).

flush_all(QPids, ChPid) ->
    delegate:cast(QPids,
        fun (QPid) -> gen_server2:cast(QPid, {flush, ChPid}) end).

internal_delete(QueueName) ->
    case
        rabbit_misc:execute_mnesia_transaction(
          fun () ->
                  case mnesia:wread({rabbit_queue, QueueName}) of
                      []  -> {error, not_found};
                      [_] ->
                          ok = mnesia:delete({rabbit_queue, QueueName}),
                          ok = mnesia:delete({rabbit_durable_queue, QueueName}),
                          %% we want to execute some things, as
                          %% decided by rabbit_exchange, after the
                          %% transaction.
                          rabbit_exchange:delete_queue_bindings(QueueName)
                  end
          end) of
        Err = {error, _} -> Err;
        PostHook ->
            PostHook(),
            ok
    end.

on_node_down(Node) ->
    [Hook() ||
        Hook <- rabbit_misc:execute_mnesia_transaction(
                  fun () ->
                          qlc:e(qlc:q([delete_queue(QueueName) ||
                                          #amqqueue{name = QueueName, pid = Pid}
                                              <- mnesia:table(rabbit_queue),
                                          node(Pid) == Node]))
                  end)],
    ok.

delete_queue(QueueName) ->
    Post = rabbit_exchange:delete_transient_queue_bindings(QueueName),
    ok = mnesia:delete({rabbit_queue, QueueName}),
    Post.

pseudo_queue(QueueName, Pid) ->
    #amqqueue{name = QueueName,
              durable = false,
              auto_delete = false,
              arguments = [],
              pid = Pid}.

safe_delegate_call_ok(H, F, Pids) ->
    case [R || R = {error, _, _} <- delegate:call(
                                      Pids,
                                      fun (Pid) ->
                                              rabbit_misc:with_exit_handler(
                                                fun () -> H(Pid) end,
                                                fun () -> F(Pid) end)
                                      end)] of
        []     -> ok;
        Errors -> {error, Errors}
    end.<|MERGE_RESOLUTION|>--- conflicted
+++ resolved
@@ -289,28 +289,15 @@
 ack(QPid, Txn, MsgIds, ChPid) ->
     delegate:gs2_pcast(QPid, 7, {ack, Txn, MsgIds, ChPid}).
 
-<<<<<<< HEAD
-commit_all(QPids, Txn) ->
+commit_all(QPids, Txn, ChPid) ->
     safe_delegate_call_ok(
-=======
-commit_all(QPids, Txn, ChPid) ->
-    safe_pmap_ok(
->>>>>>> 7428f95d
       fun (QPid) -> exit({queue_disappeared, QPid}) end,
       fun (QPid) -> gen_server2:call(QPid, {commit, Txn, ChPid}, infinity) end,
       QPids).
 
-<<<<<<< HEAD
-rollback_all(QPids, Txn) ->
+rollback_all(QPids, Txn, ChPid) ->
     delegate:cast(QPids,
-        fun (QPid) -> gen_server2:cast(QPid, {rollback, Txn}) end).
-=======
-rollback_all(QPids, Txn, ChPid) ->
-    safe_pmap_ok(
-      fun (QPid) -> exit({queue_disappeared, QPid}) end,
-      fun (QPid) -> gen_server2:cast(QPid, {rollback, Txn, ChPid}) end,
-      QPids).
->>>>>>> 7428f95d
+        fun (QPid) -> gen_server2:cast(QPid, {rollback, Txn, ChPid}) end).
 
 notify_down_all(QPids, ChPid) ->
     safe_delegate_call_ok(
