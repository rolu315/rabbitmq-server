--- conflicted
+++ resolved
@@ -405,22 +405,12 @@
     ok = rabbit_sup:stop_child(?PERSISTENT_MSG_STORE),
     ok = rabbit_sup:stop_child(?TRANSIENT_MSG_STORE).
 
-<<<<<<< HEAD
 init(QueueName, IsDurable, Recover, AsyncCallback, SyncCallback) ->
     init(QueueName, IsDurable, Recover, AsyncCallback, SyncCallback,
-         fun (Guids, ActionTaken) ->
-                 msgs_written_to_disk(AsyncCallback, Guids, ActionTaken)
+         fun (MsgIds, ActionTaken) ->
+                 msgs_written_to_disk(AsyncCallback, MsgIds, ActionTaken)
          end,
-         fun (Guids) -> msg_indices_written_to_disk(AsyncCallback, Guids) end).
-=======
-init(QueueName, IsDurable, Recover) ->
-    Self = self(),
-    init(QueueName, IsDurable, Recover,
-         fun (MsgIds, ActionTaken) ->
-                 msgs_written_to_disk(Self, MsgIds, ActionTaken)
-         end,
-         fun (MsgIds) -> msg_indices_written_to_disk(Self, MsgIds) end).
->>>>>>> e5c6e403
+         fun (MsgIds) -> msg_indices_written_to_disk(AsyncCallback, MsgIds) end).
 
 init(QueueName, IsDurable, false, AsyncCallback, SyncCallback,
      MsgOnDiskFun, MsgIdxOnDiskFun) ->
@@ -532,11 +522,7 @@
                   #message_properties { needs_confirming = NeedsConfirming },
                   State = #vqstate { async_callback = Callback, len = 0 }) ->
     case NeedsConfirming of
-<<<<<<< HEAD
-        true  -> blind_confirm(Callback, gb_sets:singleton(Guid));
-=======
-        true  -> blind_confirm(self(), gb_sets:singleton(MsgId));
->>>>>>> e5c6e403
+        true  -> blind_confirm(Callback, gb_sets:singleton(MsgId));
         false -> ok
     end,
     {undefined, a(State)};
@@ -721,20 +707,13 @@
     HasPersistentPubs = PersistentMsgIds =/= [],
     {AckTags1,
      a(case IsDurable andalso HasPersistentPubs of
-<<<<<<< HEAD
            true  -> MsgStoreCallback =
                         fun () -> msg_store_callback(
-                                    PersistentGuids, Pubs, AckTags1, Fun,
+                                    PersistentMsgIds, Pubs, AckTags1, Fun,
                                     MsgPropsFun, AsyncCallback, SyncCallback)
                         end,
-                    ok = msg_store_sync(MSCState, true, PersistentGuids,
+                    ok = msg_store_sync(MSCState, true, PersistentMsgIds,
                                         fun () -> spawn(MsgStoreCallback) end),
-=======
-           true  -> ok = msg_store_sync(
-                           MSCState, true, PersistentMsgIds,
-                           msg_store_callback(PersistentMsgIds, Pubs, AckTags1,
-                                              Fun, MsgPropsFun)),
->>>>>>> e5c6e403
                     State;
            false -> tx_commit_post_msg_store(HasPersistentPubs, Pubs, AckTags1,
                                              Fun, MsgPropsFun, State)
@@ -1150,41 +1129,20 @@
              avg_ingress = 0.0,
              timestamp   = Timestamp }.
 
-<<<<<<< HEAD
-msg_store_callback(PersistentGuids, Pubs, AckTags, Fun, MsgPropsFun,
+msg_store_callback(PersistentMsgIds, Pubs, AckTags, Fun, MsgPropsFun,
                    AsyncCallback, SyncCallback) ->
     case SyncCallback(fun (StateN) ->
                               tx_commit_post_msg_store(true, Pubs, AckTags,
                                                        Fun, MsgPropsFun, StateN)
                       end) of
         ok    -> ok;
-        error -> remove_persistent_messages(PersistentGuids, AsyncCallback)
+        error -> remove_persistent_messages(PersistentMsgIds, AsyncCallback)
     end.
 
-remove_persistent_messages(Guids, AsyncCallback) ->
+remove_persistent_messages(MsgIds, AsyncCallback) ->
     PersistentClient = msg_store_client_init(?PERSISTENT_MSG_STORE,
                                              undefined, AsyncCallback),
-    ok = rabbit_msg_store:remove(Guids, PersistentClient),
-=======
-msg_store_callback(PersistentMsgIds, Pubs, AckTags, Fun, MsgPropsFun) ->
-    Self = self(),
-    F = fun () -> rabbit_amqqueue:maybe_run_queue_via_backing_queue(
-                    Self, fun (StateN) -> {[], tx_commit_post_msg_store(
-                                                 true, Pubs, AckTags,
-                                                 Fun, MsgPropsFun, StateN)}
-                          end)
-        end,
-    fun () -> spawn(fun () -> ok = rabbit_misc:with_exit_handler(
-                                     fun () -> remove_persistent_messages(
-                                                 PersistentMsgIds)
-                                     end, F)
-                    end)
-    end.
-
-remove_persistent_messages(MsgIds) ->
-    PersistentClient = msg_store_client_init(?PERSISTENT_MSG_STORE, undefined),
     ok = rabbit_msg_store:remove(MsgIds, PersistentClient),
->>>>>>> e5c6e403
     rabbit_msg_store:client_delete_and_terminate(PersistentClient).
 
 tx_commit_post_msg_store(HasPersistentPubs, Pubs, AckTags, Fun, MsgPropsFun,
@@ -1470,23 +1428,14 @@
         false -> State
     end.
 
-<<<<<<< HEAD
-record_confirms(GuidSet, State = #vqstate { msgs_on_disk        = MOD,
-                                            msg_indices_on_disk = MIOD,
-                                            unconfirmed         = UC,
-                                            confirmed           = C }) ->
-    State #vqstate { msgs_on_disk        = gb_sets:difference(MOD,  GuidSet),
-                     msg_indices_on_disk = gb_sets:difference(MIOD, GuidSet),
-                     unconfirmed         = gb_sets:difference(UC,   GuidSet),
-                     confirmed           = gb_sets:union     (C,    GuidSet) }.
-=======
-remove_confirms(MsgIdSet, State = #vqstate { msgs_on_disk        = MOD,
-                                            msg_indices_on_disk = MIOD,
-                                            unconfirmed         = UC }) ->
+record_confirms(MsgIdSet, State = #vqstate { msgs_on_disk        = MOD,
+                                             msg_indices_on_disk = MIOD,
+                                             unconfirmed         = UC,
+                                             confirmed           = C }) ->
     State #vqstate { msgs_on_disk        = gb_sets:difference(MOD,  MsgIdSet),
                      msg_indices_on_disk = gb_sets:difference(MIOD, MsgIdSet),
-                     unconfirmed         = gb_sets:difference(UC,   MsgIdSet) }.
->>>>>>> e5c6e403
+                     unconfirmed         = gb_sets:difference(UC,   MsgIdSet),
+                     confirmed           = gb_sets:union     (C,    MsgIdSet) }.
 
 needs_index_sync(#vqstate { msg_indices_on_disk = MIOD,
                             unconfirmed = UC }) ->
@@ -1503,67 +1452,32 @@
     %% subtraction.
     not (gb_sets:is_empty(UC) orelse gb_sets:is_subset(UC, MIOD)).
 
-<<<<<<< HEAD
-blind_confirm(Callback, GuidSet) ->
-    Callback(fun (State) -> record_confirms(GuidSet, State) end).
-
-msgs_written_to_disk(Callback, GuidSet, removed) ->
-    blind_confirm(Callback, GuidSet);
-msgs_written_to_disk(Callback, GuidSet, written) ->
+blind_confirm(Callback, MsgIdSet) ->
+    Callback(fun (State) -> record_confirms(MsgIdSet, State) end).
+
+msgs_written_to_disk(Callback, MsgIdSet, removed) ->
+    blind_confirm(Callback, MsgIdSet);
+msgs_written_to_disk(Callback, MsgIdSet, written) ->
     Callback(fun (State = #vqstate { msgs_on_disk        = MOD,
                                      msg_indices_on_disk = MIOD,
                                      unconfirmed         = UC }) ->
-                     record_confirms(gb_sets:intersection(GuidSet, MIOD),
+                     Confirmed = gb_sets:intersection(UC, MsgIdSet),
+                     record_confirms(gb_sets:intersection(MsgIdSet, MIOD),
                                      State #vqstate {
                                        msgs_on_disk =
-                                           gb_sets:union(
-                                             MOD, gb_sets:intersection(UC, GuidSet)) })
+                                           gb_sets:union(MOD, Confirmed) })
              end).
 
-msg_indices_written_to_disk(Callback, GuidSet) ->
+msg_indices_written_to_disk(Callback, MsgIdSet) ->
     Callback(fun (State = #vqstate { msgs_on_disk        = MOD,
                                      msg_indices_on_disk = MIOD,
                                      unconfirmed         = UC }) ->
-                     record_confirms(gb_sets:intersection(GuidSet, MOD),
+                     Confirmed = gb_sets:intersection(UC, MsgIdSet),
+                     record_confirms(gb_sets:intersection(MsgIdSet, MOD),
                                      State #vqstate {
                                        msg_indices_on_disk =
-                                           gb_sets:union(
-                                             MIOD, gb_sets:intersection(UC, GuidSet)) })
+                                           gb_sets:union(MIOD, Confirmed) })
              end).
-=======
-msgs_confirmed(MsgIdSet, State) ->
-    {gb_sets:to_list(MsgIdSet), remove_confirms(MsgIdSet, State)}.
-
-blind_confirm(QPid, MsgIdSet) ->
-    rabbit_amqqueue:maybe_run_queue_via_backing_queue_async(
-      QPid, fun (State) -> msgs_confirmed(MsgIdSet, State) end).
-
-msgs_written_to_disk(QPid, MsgIdSet, removed) ->
-    blind_confirm(QPid, MsgIdSet);
-msgs_written_to_disk(QPid, MsgIdSet, written) ->
-    rabbit_amqqueue:maybe_run_queue_via_backing_queue_async(
-      QPid, fun (State = #vqstate { msgs_on_disk        = MOD,
-                                    msg_indices_on_disk = MIOD,
-                                    unconfirmed         = UC }) ->
-                    Written = gb_sets:intersection(UC, MsgIdSet),
-                    msgs_confirmed(gb_sets:intersection(MsgIdSet, MIOD),
-                                   State #vqstate {
-                                     msgs_on_disk =
-                                         gb_sets:union(MOD, Written) })
-            end).
-
-msg_indices_written_to_disk(QPid, MsgIdSet) ->
-    rabbit_amqqueue:maybe_run_queue_via_backing_queue_async(
-      QPid, fun (State = #vqstate { msgs_on_disk        = MOD,
-                                    msg_indices_on_disk = MIOD,
-                                    unconfirmed         = UC }) ->
-                    Written = gb_sets:intersection(UC, MsgIdSet),
-                    msgs_confirmed(gb_sets:intersection(MsgIdSet, MOD),
-                                   State #vqstate {
-                                     msg_indices_on_disk =
-                                         gb_sets:union(MIOD, Written) })
-            end).
->>>>>>> e5c6e403
 
 %%----------------------------------------------------------------------------
 %% Phase changes
