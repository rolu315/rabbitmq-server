%% The contents of this file are subject to the Mozilla Public License
%% Version 1.1 (the "License"); you may not use this file except in
%% compliance with the License. You may obtain a copy of the License
%% at http://www.mozilla.org/MPL/
%%
%% Software distributed under the License is distributed on an "AS IS"
%% basis, WITHOUT WARRANTY OF ANY KIND, either express or implied. See
%% the License for the specific language governing rights and
%% limitations under the License.
%%
%% The Original Code is RabbitMQ.
%%
%% The Initial Developer of the Original Code is VMware, Inc.
%% Copyright (c) 2007-2011 VMware, Inc.  All rights reserved.
%%


-module(rabbit_mnesia).

-export([ensure_mnesia_dir/0, dir/0, status/0, init/0, is_db_empty/0,
         cluster/1, force_cluster/1, reset/0, force_reset/0,
         is_clustered/0, running_clustered_nodes/0, all_clustered_nodes/0,
<<<<<<< HEAD
         empty_ram_only_tables/0, copy_db/1,
         create_cluster_nodes_config/1, read_cluster_nodes_config/0,
         record_running_disc_nodes/0, read_previous_run_disc_nodes/0,
         delete_previous_run_disc_nodes/0, running_nodes_filename/0]).
=======
         empty_ram_only_tables/0, copy_db/1, wait_for_tables/1]).
>>>>>>> 44329600

-export([table_names/0]).

%% create_tables/0 exported for helping embed RabbitMQ in or alongside
%% other mnesia-using Erlang applications, such as ejabberd
-export([create_tables/0]).

-include("rabbit.hrl").

%%----------------------------------------------------------------------------

-ifdef(use_specs).

-export_type([node_type/0]).

-type(node_type() :: disc_only | disc | ram | unknown).
-spec(status/0 :: () -> [{'nodes', [{node_type(), [node()]}]} |
                         {'running_nodes', [node()]}]).
-spec(dir/0 :: () -> file:filename()).
-spec(ensure_mnesia_dir/0 :: () -> 'ok').
-spec(init/0 :: () -> 'ok').
-spec(is_db_empty/0 :: () -> boolean()).
-spec(cluster/1 :: ([node()]) -> 'ok').
-spec(force_cluster/1 :: ([node()]) -> 'ok').
-spec(cluster/2 :: ([node()], boolean()) -> 'ok').
-spec(reset/0 :: () -> 'ok').
-spec(force_reset/0 :: () -> 'ok').
-spec(is_clustered/0 :: () -> boolean()).
-spec(running_clustered_nodes/0 :: () -> [node()]).
-spec(all_clustered_nodes/0 :: () -> [node()]).
-spec(empty_ram_only_tables/0 :: () -> 'ok').
-spec(create_tables/0 :: () -> 'ok').
-spec(copy_db/1 :: (file:filename()) ->  rabbit_types:ok_or_error(any())).
<<<<<<< HEAD
-spec(create_cluster_nodes_config/1 :: ([node()]) ->  'ok').
-spec(read_cluster_nodes_config/0 :: () ->  [node()]).
-spec(record_running_disc_nodes/0 :: () ->  'ok').
-spec(read_previous_run_disc_nodes/0 :: () ->  [node()]).
-spec(delete_previous_run_disc_nodes/0 :: () ->  'ok').
-spec(running_nodes_filename/0 :: () -> file:filename()).
=======
-spec(wait_for_tables/1 :: ([atom()]) -> 'ok').
>>>>>>> 44329600

-endif.

%%----------------------------------------------------------------------------

status() ->
    [{nodes, case mnesia:system_info(is_running) of
                 yes -> [{Key, Nodes} ||
                            {Key, CopyType} <- [{disc_only, disc_only_copies},
                                                {disc,      disc_copies},
                                                {ram,       ram_copies}],
                            begin
                                Nodes = nodes_of_type(CopyType),
                                Nodes =/= []
                            end];
                 no -> case all_clustered_nodes() of
                           [] -> [];
                           Nodes -> [{unknown, Nodes}]
                       end
             end},
     {running_nodes, running_clustered_nodes()}].

init() ->
    ok = ensure_mnesia_running(),
    ok = ensure_mnesia_dir(),
    ok = init_db(read_cluster_nodes_config(), true),
    ok.

is_db_empty() ->
    lists:all(fun (Tab) -> mnesia:dirty_first(Tab) == '$end_of_table' end,
              table_names()).

cluster(ClusterNodes) ->
    cluster(ClusterNodes, false).
force_cluster(ClusterNodes) ->
    cluster(ClusterNodes, true).

%% Alter which disk nodes this node is clustered with. This can be a
%% subset of all the disk nodes in the cluster but can (and should)
%% include the node itself if it is to be a disk rather than a ram
%% node.  If Force is false, only connections to online nodes are
%% allowed.
cluster(ClusterNodes, Force) ->
    ok = ensure_mnesia_not_running(),
    ok = ensure_mnesia_dir(),
    rabbit_misc:ensure_ok(mnesia:start(), cannot_start_mnesia),
    try
        ok = init_db(ClusterNodes, Force),
        ok = create_cluster_nodes_config(ClusterNodes)
    after
        mnesia:stop()
    end,
    ok.

%% return node to its virgin state, where it is not member of any
%% cluster, has no cluster configuration, no local database, and no
%% persisted messages
reset()       -> reset(false).
force_reset() -> reset(true).

is_clustered() ->
    RunningNodes = running_clustered_nodes(),
    [node()] /= RunningNodes andalso [] /= RunningNodes.

all_clustered_nodes() ->
    mnesia:system_info(db_nodes).

running_clustered_nodes() ->
    mnesia:system_info(running_db_nodes).

empty_ram_only_tables() ->
    Node = node(),
    lists:foreach(
      fun (TabName) ->
          case lists:member(Node, mnesia:table_info(TabName, ram_copies)) of
              true  -> {atomic, ok} = mnesia:clear_table(TabName);
              false -> ok
          end
      end, table_names()),
    ok.

%%--------------------------------------------------------------------

nodes_of_type(Type) ->
    %% This function should return the nodes of a certain type (ram,
    %% disc or disc_only) in the current cluster.  The type of nodes
    %% is determined when the cluster is initially configured.
    %% Specifically, we check whether a certain table, which we know
    %% will be written to disk on a disc node, is stored on disk or in
    %% RAM.
    mnesia:table_info(rabbit_durable_exchange, Type).

table_definitions() ->
    [{rabbit_user,
      [{record_name, internal_user},
       {attributes, record_info(fields, internal_user)},
       {disc_copies, [node()]},
       {match, #internal_user{_='_'}}]},
     {rabbit_user_permission,
      [{record_name, user_permission},
       {attributes, record_info(fields, user_permission)},
       {disc_copies, [node()]},
       {match, #user_permission{user_vhost = #user_vhost{_='_'},
                                permission = #permission{_='_'},
                                _='_'}}]},
     {rabbit_vhost,
      [{record_name, vhost},
       {attributes, record_info(fields, vhost)},
       {disc_copies, [node()]},
       {match, #vhost{_='_'}}]},
     {rabbit_listener,
      [{record_name, listener},
       {attributes, record_info(fields, listener)},
       {type, bag},
       {match, #listener{_='_'}}]},
     {rabbit_durable_route,
      [{record_name, route},
       {attributes, record_info(fields, route)},
       {disc_copies, [node()]},
       {match, #route{binding = binding_match(), _='_'}}]},
     {rabbit_route,
      [{record_name, route},
       {attributes, record_info(fields, route)},
       {type, ordered_set},
       {match, #route{binding = binding_match(), _='_'}}]},
     {rabbit_reverse_route,
      [{record_name, reverse_route},
       {attributes, record_info(fields, reverse_route)},
       {type, ordered_set},
       {match, #reverse_route{reverse_binding = reverse_binding_match(),
                              _='_'}}]},
     {rabbit_topic_trie_edge,
      [{record_name, topic_trie_edge},
       {attributes, record_info(fields, topic_trie_edge)},
       {type, ordered_set},
       {match, #topic_trie_edge{trie_edge = trie_edge_match(), _='_'}}]},
     {rabbit_topic_trie_binding,
      [{record_name, topic_trie_binding},
       {attributes, record_info(fields, topic_trie_binding)},
       {type, ordered_set},
       {match, #topic_trie_binding{trie_binding = trie_binding_match(),
                                   _='_'}}]},
     %% Consider the implications to nodes_of_type/1 before altering
     %% the next entry.
     {rabbit_durable_exchange,
      [{record_name, exchange},
       {attributes, record_info(fields, exchange)},
       {disc_copies, [node()]},
       {match, #exchange{name = exchange_name_match(), _='_'}}]},
     {rabbit_exchange,
      [{record_name, exchange},
       {attributes, record_info(fields, exchange)},
       {match, #exchange{name = exchange_name_match(), _='_'}}]},
     {rabbit_durable_queue,
      [{record_name, amqqueue},
       {attributes, record_info(fields, amqqueue)},
       {disc_copies, [node()]},
       {match, #amqqueue{name = queue_name_match(), _='_'}}]},
     {rabbit_queue,
      [{record_name, amqqueue},
       {attributes, record_info(fields, amqqueue)},
       {match, #amqqueue{name = queue_name_match(), _='_'}}]}].

binding_match() ->
    #binding{source = exchange_name_match(),
             destination = binding_destination_match(),
             _='_'}.
reverse_binding_match() ->
    #reverse_binding{destination = binding_destination_match(),
                     source = exchange_name_match(),
                     _='_'}.
binding_destination_match() ->
    resource_match('_').
trie_edge_match() ->
    #trie_edge{exchange_name = exchange_name_match(),
               _='_'}.
trie_binding_match() ->
    #trie_edge{exchange_name = exchange_name_match(),
               _='_'}.
exchange_name_match() ->
    resource_match(exchange).
queue_name_match() ->
    resource_match(queue).
resource_match(Kind) ->
    #resource{kind = Kind, _='_'}.

table_names() ->
    [Tab || {Tab, _} <- table_definitions()].

replicated_table_names() ->
    [Tab || {Tab, TabDef} <- table_definitions(),
            not lists:member({local_content, true}, TabDef)
    ].

dir() -> mnesia:system_info(directory).

ensure_mnesia_dir() ->
    MnesiaDir = dir() ++ "/",
    case filelib:ensure_dir(MnesiaDir) of
        {error, Reason} ->
            throw({error, {cannot_create_mnesia_dir, MnesiaDir, Reason}});
        ok ->
            ok
    end.

ensure_mnesia_running() ->
    case mnesia:system_info(is_running) of
        yes -> ok;
        no  -> throw({error, mnesia_not_running})
    end.

ensure_mnesia_not_running() ->
    case mnesia:system_info(is_running) of
        no  -> ok;
        yes -> throw({error, mnesia_unexpectedly_running})
    end.

ensure_schema_integrity() ->
    case check_schema_integrity() of
        ok ->
            ok;
        {error, Reason} ->
            throw({error, {schema_integrity_check_failed, Reason}})
    end.

check_schema_integrity() ->
    Tables = mnesia:system_info(tables),
    case [Error || {Tab, TabDef} <- table_definitions(),
                   case lists:member(Tab, Tables) of
                       false ->
                           Error = {table_missing, Tab},
                           true;
                       true  ->
                           {_, ExpAttrs} = proplists:lookup(attributes, TabDef),
                           Attrs = mnesia:table_info(Tab, attributes),
                           Error = {table_attributes_mismatch, Tab,
                                    ExpAttrs, Attrs},
                           Attrs /= ExpAttrs
                   end] of
        []     -> check_table_integrity();
        Errors -> {error, Errors}
    end.

check_table_integrity() ->
    ok = wait_for_tables(),
    case lists:all(fun ({Tab, TabDef}) ->
                           {_, Match} = proplists:lookup(match, TabDef),
                           read_test_table(Tab, Match)
                   end, table_definitions()) of
        true  -> ok;
        false -> {error, invalid_table_content}
    end.

read_test_table(Tab, Match) ->
    case mnesia:dirty_first(Tab) of
        '$end_of_table' ->
            true;
        Key ->
            ObjList = mnesia:dirty_read(Tab, Key),
            MatchComp = ets:match_spec_compile([{Match, [], ['$_']}]),
            case ets:match_spec_run(ObjList, MatchComp) of
                ObjList -> true;
                _       -> false
            end
    end.

%% The cluster node config file contains some or all of the disk nodes
%% that are members of the cluster this node is / should be a part of.
%%
%% If the file is absent, the list is empty, or only contains the
%% current node, then the current node is a standalone (disk)
%% node. Otherwise it is a node that is part of a cluster as either a
%% disk node, if it appears in the cluster node config, or ram node if
%% it doesn't.

cluster_nodes_config_filename() ->
    dir() ++ "/cluster_nodes.config".

create_cluster_nodes_config(ClusterNodes) ->
    FileName = cluster_nodes_config_filename(),
    case rabbit_misc:write_term_file(FileName, [ClusterNodes]) of
        ok -> ok;
        {error, Reason} ->
            throw({error, {cannot_create_cluster_nodes_config,
                           FileName, Reason}})
    end.

read_cluster_nodes_config() ->
    FileName = cluster_nodes_config_filename(),
    case rabbit_misc:read_term_file(FileName) of
        {ok, [ClusterNodes]} -> ClusterNodes;
        {error, enoent} ->
            {ok, ClusterNodes} = application:get_env(rabbit, cluster_nodes),
            ClusterNodes;
        {error, Reason} ->
            throw({error, {cannot_read_cluster_nodes_config,
                           FileName, Reason}})
    end.

delete_cluster_nodes_config() ->
    FileName = cluster_nodes_config_filename(),
    case file:delete(FileName) of
        ok -> ok;
        {error, enoent} -> ok;
        {error, Reason} ->
            throw({error, {cannot_delete_cluster_nodes_config,
                           FileName, Reason}})
    end.

running_nodes_filename() ->
    dir() ++ "/nodes_running_at_shutdown".

record_running_disc_nodes() ->
    FileName = running_nodes_filename(),
    Nodes = sets:to_list(
              sets:intersection(
                sets:from_list(nodes_of_type(disc_copies)),
                sets:from_list(running_clustered_nodes()))) -- [node()],
    %% Don't check the result: we're shutting down anyway and this is
    %% a best-effort-basis.
    rabbit_misc:write_term_file(FileName, [Nodes]).

read_previous_run_disc_nodes() ->
    FileName = running_nodes_filename(),
    case rabbit_misc:read_term_file(FileName) of
        {ok, [Nodes]}   -> Nodes;
        {error, enoent} -> [];
        {error, Reason} -> throw({error, {cannot_read_previous_nodes_file,
                                          FileName, Reason}})
    end.

delete_previous_run_disc_nodes() ->
    FileName = running_nodes_filename(),
    case file:delete(FileName) of
        ok              -> ok;
        {error, enoent} -> ok;
        {error, Reason} -> throw({error, {cannot_delete_previous_nodes_file,
                                          FileName, Reason}})
    end.

%% Take a cluster node config and create the right kind of node - a
%% standalone disk node, or disk or ram node connected to the
%% specified cluster nodes.  If Force is false, don't allow
%% connections to offline nodes.
init_db(ClusterNodes, Force) ->
    UClusterNodes = lists:usort(ClusterNodes),
    ProperClusterNodes = UClusterNodes -- [node()],
    case mnesia:change_config(extra_db_nodes, ProperClusterNodes) of
        {ok, Nodes} ->
            case Force of
                false -> FailedClusterNodes = ProperClusterNodes -- Nodes,
                         case FailedClusterNodes of
                             [] -> ok;
                             _  -> throw({error, {failed_to_cluster_with,
                                                  FailedClusterNodes,
                                                  "Mnesia could not connect "
                                                  "to some nodes."}})
                         end;
                true  -> ok
            end,
<<<<<<< HEAD
            case {Nodes, mnesia:system_info(use_dir)} of
                {[], false} ->
                    %% Nothing there at all, start from scratch
                    ok = create_schema();
                {[], true} ->
                    %% We're the first node up
                    ok = wait_for_tables(),
                    case rabbit_upgrade:maybe_upgrade(local) of
                        ok                    -> ensure_schema_ok();
=======
            case {Nodes, mnesia:system_info(use_dir), all_clustered_nodes()} of
                {[], true, [_]} ->
                    %% True single disc node, attempt upgrade
                    case rabbit_upgrade:maybe_upgrade() of
                        ok                    -> ok = wait_for_tables(),
                                                 ensure_schema_ok();
>>>>>>> 44329600
                        version_not_available -> schema_ok_or_move()
                    end;
                {[AnotherNode|_], _} ->
                    %% Subsequent node in cluster, catch up
                    ensure_version_ok(
                      rpc:call(AnotherNode, rabbit_upgrade, read_version, [])),
                    IsDiskNode = ClusterNodes == [] orelse
                        lists:member(node(), ClusterNodes),
                    ok = wait_for_replicated_tables(),
                    ok = create_local_table_copy(schema, disc_copies),
                    ok = create_local_table_copies(case IsDiskNode of
                                                       true  -> disc;
                                                       false -> ram
                                                   end),
                    case rabbit_upgrade:maybe_upgrade(local) of
                        ok ->
                            ok;
                        %% If we're just starting up a new node we won't have
                        %% a version
                        version_not_available ->
                            ok = rabbit_upgrade:write_version()
                    end,
                    ensure_schema_ok()
            end;
        {error, Reason} ->
            %% one reason we may end up here is if we try to join
            %% nodes together that are currently running standalone or
            %% are members of a different cluster
            throw({error, {unable_to_join_cluster, ClusterNodes, Reason}})
    end.

schema_ok_or_move() ->
    case check_schema_integrity() of
        ok ->
            ok;
        {error, Reason} ->
            %% NB: we cannot use rabbit_log here since it may not have been
            %% started yet
            error_logger:warning_msg("schema integrity check failed: ~p~n"
                                     "moving database to backup location "
                                     "and recreating schema from scratch~n",
                                     [Reason]),
            ok = move_db(),
            ok = create_schema()
    end.

ensure_version_ok({ok, DiscVersion}) ->
    case rabbit_upgrade:desired_version() of
        DiscVersion    ->  ok;
        DesiredVersion ->  throw({error, {schema_mismatch,
                                          DesiredVersion, DiscVersion}})
    end;
ensure_version_ok({error, _}) ->
    ok = rabbit_upgrade:write_version().

ensure_schema_ok() ->
    case check_schema_integrity() of
        ok              -> ok;
        {error, Reason} -> throw({error, {schema_invalid, Reason}})
    end.

create_schema() ->
    mnesia:stop(),
    rabbit_misc:ensure_ok(mnesia:create_schema([node()]),
                          cannot_create_schema),
    rabbit_misc:ensure_ok(mnesia:start(),
                          cannot_start_mnesia),
    ok = create_tables(),
    ok = ensure_schema_integrity(),
    ok = wait_for_tables(),
    ok = rabbit_upgrade:write_version().

move_db() ->
    mnesia:stop(),
    MnesiaDir = filename:dirname(dir() ++ "/"),
    {{Year, Month, Day}, {Hour, Minute, Second}} = erlang:universaltime(),
    BackupDir = lists:flatten(
                  io_lib:format("~s_~w~2..0w~2..0w~2..0w~2..0w~2..0w",
                                [MnesiaDir,
                                 Year, Month, Day, Hour, Minute, Second])),
    case file:rename(MnesiaDir, BackupDir) of
        ok ->
            %% NB: we cannot use rabbit_log here since it may not have
            %% been started yet
            error_logger:warning_msg("moved database from ~s to ~s~n",
                                     [MnesiaDir, BackupDir]),
            ok;
        {error, Reason} -> throw({error, {cannot_backup_mnesia,
                                          MnesiaDir, BackupDir, Reason}})
    end,
    ok = ensure_mnesia_dir(),
    rabbit_misc:ensure_ok(mnesia:start(), cannot_start_mnesia),
    ok.

copy_db(Destination) ->
<<<<<<< HEAD
    rabbit_misc:recursive_copy(dir(), Destination).
=======
    mnesia:stop(),
    case rabbit_misc:recursive_copy(dir(), Destination) of
        ok ->
            rabbit_misc:ensure_ok(mnesia:start(), cannot_start_mnesia);
        {error, E} ->
            {error, E}
    end.
>>>>>>> 44329600

create_tables() ->
    lists:foreach(fun ({Tab, TabDef}) ->
                          TabDef1 = proplists:delete(match, TabDef),
                          case mnesia:create_table(Tab, TabDef1) of
                              {atomic, ok} -> ok;
                              {aborted, Reason} ->
                                  throw({error, {table_creation_failed,
                                                 Tab, TabDef1, Reason}})
                          end
                  end,
                  table_definitions()),
    ok.

table_has_copy_type(TabDef, DiscType) ->
    lists:member(node(), proplists:get_value(DiscType, TabDef, [])).

create_local_table_copies(Type) ->
    lists:foreach(
      fun ({Tab, TabDef}) ->
              HasDiscCopies     = table_has_copy_type(TabDef, disc_copies),
              HasDiscOnlyCopies = table_has_copy_type(TabDef, disc_only_copies),
              LocalTab          = proplists:get_bool(local_content, TabDef),
              StorageType =
                  if
                      Type =:= disc orelse LocalTab ->
                          if
                              HasDiscCopies     -> disc_copies;
                              HasDiscOnlyCopies -> disc_only_copies;
                              true              -> ram_copies
                          end;
%% unused code - commented out to keep dialyzer happy
%%                      Type =:= disc_only ->
%%                          if
%%                              HasDiscCopies or HasDiscOnlyCopies ->
%%                                  disc_only_copies;
%%                              true -> ram_copies
%%                          end;
                      Type =:= ram ->
                          ram_copies
                  end,
              ok = create_local_table_copy(Tab, StorageType)
      end,
      table_definitions()),
    ok.

create_local_table_copy(Tab, Type) ->
    StorageType = mnesia:table_info(Tab, storage_type),
    {atomic, ok} =
        if
            StorageType == unknown ->
                mnesia:add_table_copy(Tab, node(), Type);
            StorageType /= Type ->
                mnesia:change_table_copy_type(Tab, node(), Type);
            true -> {atomic, ok}
        end,
    ok.

wait_for_replicated_tables() ->
    wait_for_tables(replicated_table_names()).

wait_for_tables() ->
    wait_for_tables(table_names()).

wait_for_tables(TableNames) ->
    Nonexistent = TableNames -- mnesia:system_info(tables),
    case mnesia:wait_for_tables(TableNames -- Nonexistent, 30000) of
        ok -> ok;
        {timeout, BadTabs} ->
            throw({error, {timeout_waiting_for_tables, BadTabs}});
        {error, Reason} ->
            throw({error, {failed_waiting_for_tables, Reason}})
    end.

reset(Force) ->
    ok = ensure_mnesia_not_running(),
    Node = node(),
    case Force of
        true  -> ok;
        false ->
            ok = ensure_mnesia_dir(),
            rabbit_misc:ensure_ok(mnesia:start(), cannot_start_mnesia),
            {Nodes, RunningNodes} =
                try
                    ok = init(),
                    {all_clustered_nodes() -- [Node],
                     running_clustered_nodes() -- [Node]}
                after
                    mnesia:stop()
                end,
            leave_cluster(Nodes, RunningNodes),
            rabbit_misc:ensure_ok(mnesia:delete_schema([Node]),
                                  cannot_delete_schema)
    end,
    ok = delete_cluster_nodes_config(),
    %% remove persisted messages and any other garbage we find
    ok = rabbit_misc:recursive_delete(filelib:wildcard(dir() ++ "/*")),
    ok.

leave_cluster([], _) -> ok;
leave_cluster(Nodes, RunningNodes) ->
    %% find at least one running cluster node and instruct it to
    %% remove our schema copy which will in turn result in our node
    %% being removed as a cluster node from the schema, with that
    %% change being propagated to all nodes
    case lists:any(
           fun (Node) ->
                   case rpc:call(Node, mnesia, del_table_copy,
                                 [schema, node()]) of
                       {atomic, ok} -> true;
                       {badrpc, nodedown} -> false;
                       {aborted, Reason} ->
                           throw({error, {failed_to_leave_cluster,
                                          Nodes, RunningNodes, Reason}})
                   end
           end,
           RunningNodes) of
        true -> ok;
        false -> throw({error, {no_running_cluster_nodes,
                                Nodes, RunningNodes}})
    end.<|MERGE_RESOLUTION|>--- conflicted
+++ resolved
@@ -20,14 +20,10 @@
 -export([ensure_mnesia_dir/0, dir/0, status/0, init/0, is_db_empty/0,
          cluster/1, force_cluster/1, reset/0, force_reset/0,
          is_clustered/0, running_clustered_nodes/0, all_clustered_nodes/0,
-<<<<<<< HEAD
-         empty_ram_only_tables/0, copy_db/1,
+         empty_ram_only_tables/0, copy_db/1, wait_for_tables/1,
          create_cluster_nodes_config/1, read_cluster_nodes_config/0,
          record_running_disc_nodes/0, read_previous_run_disc_nodes/0,
          delete_previous_run_disc_nodes/0, running_nodes_filename/0]).
-=======
-         empty_ram_only_tables/0, copy_db/1, wait_for_tables/1]).
->>>>>>> 44329600
 
 -export([table_names/0]).
 
@@ -61,16 +57,13 @@
 -spec(empty_ram_only_tables/0 :: () -> 'ok').
 -spec(create_tables/0 :: () -> 'ok').
 -spec(copy_db/1 :: (file:filename()) ->  rabbit_types:ok_or_error(any())).
-<<<<<<< HEAD
+-spec(wait_for_tables/1 :: ([atom()]) -> 'ok').
 -spec(create_cluster_nodes_config/1 :: ([node()]) ->  'ok').
 -spec(read_cluster_nodes_config/0 :: () ->  [node()]).
 -spec(record_running_disc_nodes/0 :: () ->  'ok').
 -spec(read_previous_run_disc_nodes/0 :: () ->  [node()]).
 -spec(delete_previous_run_disc_nodes/0 :: () ->  'ok').
 -spec(running_nodes_filename/0 :: () -> file:filename()).
-=======
--spec(wait_for_tables/1 :: ([atom()]) -> 'ok').
->>>>>>> 44329600
 
 -endif.
 
@@ -431,24 +424,15 @@
                          end;
                 true  -> ok
             end,
-<<<<<<< HEAD
             case {Nodes, mnesia:system_info(use_dir)} of
                 {[], false} ->
                     %% Nothing there at all, start from scratch
                     ok = create_schema();
                 {[], true} ->
                     %% We're the first node up
-                    ok = wait_for_tables(),
                     case rabbit_upgrade:maybe_upgrade(local) of
-                        ok                    -> ensure_schema_ok();
-=======
-            case {Nodes, mnesia:system_info(use_dir), all_clustered_nodes()} of
-                {[], true, [_]} ->
-                    %% True single disc node, attempt upgrade
-                    case rabbit_upgrade:maybe_upgrade() of
                         ok                    -> ok = wait_for_tables(),
                                                  ensure_schema_ok();
->>>>>>> 44329600
                         version_not_available -> schema_ok_or_move()
                     end;
                 {[AnotherNode|_], _} ->
@@ -544,17 +528,7 @@
     ok.
 
 copy_db(Destination) ->
-<<<<<<< HEAD
     rabbit_misc:recursive_copy(dir(), Destination).
-=======
-    mnesia:stop(),
-    case rabbit_misc:recursive_copy(dir(), Destination) of
-        ok ->
-            rabbit_misc:ensure_ok(mnesia:start(), cannot_start_mnesia);
-        {error, E} ->
-            {error, E}
-    end.
->>>>>>> 44329600
 
 create_tables() ->
     lists:foreach(fun ({Tab, TabDef}) ->
