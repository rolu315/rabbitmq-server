%%   The contents of this file are subject to the Mozilla Public License
%%   Version 1.1 (the "License"); you may not use this file except in
%%   compliance with the License. You may obtain a copy of the License at
%%   http://www.mozilla.org/MPL/
%%
%%   Software distributed under the License is distributed on an "AS IS"
%%   basis, WITHOUT WARRANTY OF ANY KIND, either express or implied. See the
%%   License for the specific language governing rights and limitations
%%   under the License.
%%
%%   The Original Code is RabbitMQ.
%%
%%   The Initial Developers of the Original Code are LShift Ltd,
%%   Cohesive Financial Technologies LLC, and Rabbit Technologies Ltd.
%%
%%   Portions created before 22-Nov-2008 00:00:00 GMT by LShift Ltd,
%%   Cohesive Financial Technologies LLC, or Rabbit Technologies Ltd
%%   are Copyright (C) 2007-2008 LShift Ltd, Cohesive Financial
%%   Technologies LLC, and Rabbit Technologies Ltd.
%%
%%   Portions created by LShift Ltd are Copyright (C) 2007-2010 LShift
%%   Ltd. Portions created by Cohesive Financial Technologies LLC are
%%   Copyright (C) 2007-2010 Cohesive Financial Technologies
%%   LLC. Portions created by Rabbit Technologies Ltd are Copyright
%%   (C) 2007-2010 Rabbit Technologies Ltd.
%%
%%   All Rights Reserved.
%%
%%   Contributor(s): ______________________________________.
%%

-module(rabbit_tests).

-compile([export_all]).

-export([all_tests/0, test_parsing/0]).

%% Exported so the hook mechanism can call back
-export([handle_hook/3, bad_handle_hook/3, extra_arg_hook/5]).

-import(lists).

-include("rabbit.hrl").
-include("rabbit_framing.hrl").
-include_lib("kernel/include/file.hrl").

-define(PERSISTENT_MSG_STORE,     msg_store_persistent).
-define(TRANSIENT_MSG_STORE,      msg_store_transient).

test_content_prop_roundtrip(Datum, Binary) ->
    Types =  [element(1, E) || E <- Datum],
    Values = [element(2, E) || E <- Datum],
    Values = rabbit_binary_parser:parse_properties(Types, Binary), %% assertion
    Binary = rabbit_binary_generator:encode_properties(Types, Values). %% assertion

all_tests() ->
    application:set_env(rabbit, file_handles_high_watermark, 10, infinity),
    passed = test_backing_queue(),
    passed = test_priority_queue(),
    passed = test_bpqueue(),
    passed = test_pg_local(),
    passed = test_unfold(),
    passed = test_supervisor_delayed_restart(),
    passed = test_parsing(),
    passed = test_content_framing(),
    passed = test_topic_matching(),
    passed = test_log_management(),
    passed = test_app_management(),
    passed = test_log_management_during_startup(),
    passed = test_memory_pressure(),
    passed = test_cluster_management(),
    passed = test_user_management(),
    passed = test_server_status(),
    passed = maybe_run_cluster_dependent_tests(),
    passed.


maybe_run_cluster_dependent_tests() ->
    SecondaryNode = rabbit_misc:makenode("hare"),

    case net_adm:ping(SecondaryNode) of
        pong -> passed = run_cluster_dependent_tests(SecondaryNode);
        pang -> io:format("Skipping cluster dependent tests with node ~p~n",
                          [SecondaryNode])
    end,
    passed.

run_cluster_dependent_tests(SecondaryNode) ->
    SecondaryNodeS = atom_to_list(SecondaryNode),

    ok = control_action(stop_app, []),
    ok = control_action(reset, []),
    ok = control_action(cluster, [SecondaryNodeS]),
    ok = control_action(start_app, []),

    io:format("Running cluster dependent tests with node ~p~n", [SecondaryNode]),
    passed = test_delegates_async(SecondaryNode),
    passed = test_delegates_sync(SecondaryNode),

    passed.

test_priority_queue() ->

    false = priority_queue:is_queue(not_a_queue),

    %% empty Q
    Q = priority_queue:new(),
    {true, true, 0, [], []} = test_priority_queue(Q),

    %% 1-4 element no-priority Q
    true = lists:all(fun (X) -> X =:= passed end,
                     lists:map(fun test_simple_n_element_queue/1,
                               lists:seq(1, 4))),

    %% 1-element priority Q
    Q1 = priority_queue:in(foo, 1, priority_queue:new()),
    {true, false, 1, [{1, foo}], [foo]} =
        test_priority_queue(Q1),

    %% 2-element same-priority Q
    Q2 = priority_queue:in(bar, 1, Q1),
    {true, false, 2, [{1, foo}, {1, bar}], [foo, bar]} =
        test_priority_queue(Q2),

    %% 2-element different-priority Q
    Q3 = priority_queue:in(bar, 2, Q1),
    {true, false, 2, [{2, bar}, {1, foo}], [bar, foo]} =
        test_priority_queue(Q3),

    %% 1-element negative priority Q
    Q4 = priority_queue:in(foo, -1, priority_queue:new()),
    {true, false, 1, [{-1, foo}], [foo]} = test_priority_queue(Q4),

    %% merge 2 * 1-element no-priority Qs
    Q5 = priority_queue:join(priority_queue:in(foo, Q),
                             priority_queue:in(bar, Q)),
    {true, false, 2, [{0, foo}, {0, bar}], [foo, bar]} =
        test_priority_queue(Q5),

    %% merge 1-element no-priority Q with 1-element priority Q
    Q6 = priority_queue:join(priority_queue:in(foo, Q),
                             priority_queue:in(bar, 1, Q)),
    {true, false, 2, [{1, bar}, {0, foo}], [bar, foo]} =
        test_priority_queue(Q6),

    %% merge 1-element priority Q with 1-element no-priority Q
    Q7 = priority_queue:join(priority_queue:in(foo, 1, Q),
                             priority_queue:in(bar, Q)),
    {true, false, 2, [{1, foo}, {0, bar}], [foo, bar]} =
        test_priority_queue(Q7),

    %% merge 2 * 1-element same-priority Qs
    Q8 = priority_queue:join(priority_queue:in(foo, 1, Q),
                             priority_queue:in(bar, 1, Q)),
    {true, false, 2, [{1, foo}, {1, bar}], [foo, bar]} =
        test_priority_queue(Q8),

    %% merge 2 * 1-element different-priority Qs
    Q9 = priority_queue:join(priority_queue:in(foo, 1, Q),
                             priority_queue:in(bar, 2, Q)),
    {true, false, 2, [{2, bar}, {1, foo}], [bar, foo]} =
        test_priority_queue(Q9),

    %% merge 2 * 1-element different-priority Qs (other way around)
    Q10 = priority_queue:join(priority_queue:in(bar, 2, Q),
                              priority_queue:in(foo, 1, Q)),
    {true, false, 2, [{2, bar}, {1, foo}], [bar, foo]} =
        test_priority_queue(Q10),

    %% merge 2 * 2-element multi-different-priority Qs
    Q11 = priority_queue:join(Q6, Q5),
    {true, false, 4, [{1, bar}, {0, foo}, {0, foo}, {0, bar}],
     [bar, foo, foo, bar]} = test_priority_queue(Q11),

    %% and the other way around
    Q12 = priority_queue:join(Q5, Q6),
    {true, false, 4, [{1, bar}, {0, foo}, {0, bar}, {0, foo}],
     [bar, foo, bar, foo]} = test_priority_queue(Q12),

    %% merge with negative priorities
    Q13 = priority_queue:join(Q4, Q5),
    {true, false, 3, [{0, foo}, {0, bar}, {-1, foo}], [foo, bar, foo]} =
        test_priority_queue(Q13),

    %% and the other way around
    Q14 = priority_queue:join(Q5, Q4),
    {true, false, 3, [{0, foo}, {0, bar}, {-1, foo}], [foo, bar, foo]} =
        test_priority_queue(Q14),

    %% joins with empty queues:
    Q1 = priority_queue:join(Q, Q1),
    Q1 = priority_queue:join(Q1, Q),

    %% insert with priority into non-empty zero-priority queue
    Q15 = priority_queue:in(baz, 1, Q5),
    {true, false, 3, [{1, baz}, {0, foo}, {0, bar}], [baz, foo, bar]} =
        test_priority_queue(Q15),

    passed.

priority_queue_in_all(Q, L) ->
    lists:foldl(fun (X, Acc) -> priority_queue:in(X, Acc) end, Q, L).

priority_queue_out_all(Q) ->
    case priority_queue:out(Q) of
        {empty, _}       -> [];
        {{value, V}, Q1} -> [V | priority_queue_out_all(Q1)]
    end.

test_priority_queue(Q) ->
    {priority_queue:is_queue(Q),
     priority_queue:is_empty(Q),
     priority_queue:len(Q),
     priority_queue:to_list(Q),
     priority_queue_out_all(Q)}.

test_bpqueue() ->
    Q = bpqueue:new(),
    true = bpqueue:is_empty(Q),
    0 = bpqueue:len(Q),
    [] = bpqueue:to_list(Q),

    Q1 = bpqueue_test(fun bpqueue:in/3, fun bpqueue:out/1,
                      fun bpqueue:to_list/1,
                      fun bpqueue:foldl/3, fun bpqueue:map_fold_filter_l/4),
    Q2 = bpqueue_test(fun bpqueue:in_r/3, fun bpqueue:out_r/1,
                      fun (QR) -> lists:reverse(
                                    [{P, lists:reverse(L)} ||
                                        {P, L} <- bpqueue:to_list(QR)])
                      end,
                      fun bpqueue:foldr/3, fun bpqueue:map_fold_filter_r/4),

    [{foo, [1, 2]}, {bar, [3]}] = bpqueue:to_list(bpqueue:join(Q, Q1)),
    [{bar, [3]}, {foo, [2, 1]}] = bpqueue:to_list(bpqueue:join(Q2, Q)),
    [{foo, [1, 2]}, {bar, [3, 3]}, {foo, [2,1]}] =
        bpqueue:to_list(bpqueue:join(Q1, Q2)),

    [{foo, [1, 2]}, {bar, [3]}, {foo, [1, 2]}, {bar, [3]}] =
        bpqueue:to_list(bpqueue:join(Q1, Q1)),

    [{foo, [1, 2]}, {bar, [3]}] =
        bpqueue:to_list(
          bpqueue:from_list(
            [{x, []}, {foo, [1]}, {y, []}, {foo, [2]}, {bar, [3]}, {z, []}])),

    [{undefined, [a]}] = bpqueue:to_list(bpqueue:from_list([{undefined, [a]}])),

    {4, [a,b,c,d]} =
        bpqueue:foldl(
          fun (Prefix, Value, {Prefix, Acc}) ->
                  {Prefix + 1, [Value | Acc]}
          end,
          {0, []}, bpqueue:from_list([{0,[d]}, {1,[c]}, {2,[b]}, {3,[a]}])),

    [{bar,3}, {foo,2}, {foo,1}] =
        bpqueue:foldr(fun (P, V, I) -> [{P,V} | I] end, [], Q2),

    BPQL = [{foo,[1,2,2]}, {bar,[3,4,5]}, {foo,[5,6,7]}],
    BPQ = bpqueue:from_list(BPQL),

    %% no effect
    {BPQL, 0} = bpqueue_mffl([none], {none, []}, BPQ),
    {BPQL, 0} = bpqueue_mffl([foo,bar], {none, [1]}, BPQ),
    {BPQL, 0} = bpqueue_mffl([bar], {none, [3]}, BPQ),
    {BPQL, 0} = bpqueue_mffr([bar], {foo, [5]}, BPQ),

    %% process 1 item
    {[{foo,[-1,2,2]}, {bar,[3,4,5]}, {foo,[5,6,7]}], 1} =
        bpqueue_mffl([foo,bar], {foo, [2]}, BPQ),
    {[{foo,[1,2,2]}, {bar,[-3,4,5]}, {foo,[5,6,7]}], 1} =
        bpqueue_mffl([bar], {bar, [4]}, BPQ),
    {[{foo,[1,2,2]}, {bar,[3,4,5]}, {foo,[5,6,-7]}], 1} =
        bpqueue_mffr([foo,bar], {foo, [6]}, BPQ),
    {[{foo,[1,2,2]}, {bar,[3,4]}, {baz,[-5]}, {foo,[5,6,7]}], 1} =
        bpqueue_mffr([bar], {baz, [4]}, BPQ),

    %% change prefix
    {[{bar,[-1,-2,-2,-3,-4,-5,-5,-6,-7]}], 9} =
        bpqueue_mffl([foo,bar], {bar, []}, BPQ),
    {[{bar,[-1,-2,-2,3,4,5]}, {foo,[5,6,7]}], 3} =
        bpqueue_mffl([foo], {bar, [5]}, BPQ),
    {[{bar,[-1,-2,-2,3,4,5,-5,-6]}, {foo,[7]}], 5} =
        bpqueue_mffl([foo], {bar, [7]}, BPQ),
    {[{foo,[1,2,2,-3,-4]}, {bar,[5]}, {foo,[5,6,7]}], 2} =
        bpqueue_mffl([bar], {foo, [5]}, BPQ),
    {[{bar,[-1,-2,-2,3,4,5,-5,-6,-7]}], 6} =
        bpqueue_mffl([foo], {bar, []}, BPQ),
    {[{foo,[1,2,2,-3,-4,-5,5,6,7]}], 3} =
        bpqueue_mffl([bar], {foo, []}, BPQ),

    %% edge cases
    {[{foo,[-1,-2,-2]}, {bar,[3,4,5]}, {foo,[5,6,7]}], 3} =
        bpqueue_mffl([foo], {foo, [5]}, BPQ),
    {[{foo,[1,2,2]}, {bar,[3,4,5]}, {foo,[-5,-6,-7]}], 3} =
        bpqueue_mffr([foo], {foo, [2]}, BPQ),

    passed.

bpqueue_test(In, Out, List, Fold, MapFoldFilter) ->
    Q = bpqueue:new(),
    {empty, _Q} = Out(Q),

    ok = Fold(fun (Prefix, Value, ok) -> {error, Prefix, Value} end, ok, Q),
    {Q1M, 0} = MapFoldFilter(fun(_P)     -> throw(explosion) end,
                             fun(_V, _N) -> throw(explosion) end, 0, Q),
    [] = bpqueue:to_list(Q1M),

    Q1 = In(bar, 3, In(foo, 2, In(foo, 1, Q))),
    false = bpqueue:is_empty(Q1),
    3 = bpqueue:len(Q1),
    [{foo, [1, 2]}, {bar, [3]}] = List(Q1),

    {{value, foo, 1}, Q3}  = Out(Q1),
    {{value, foo, 2}, Q4}  = Out(Q3),
    {{value, bar, 3}, _Q5} = Out(Q4),

    F = fun (QN) ->
                MapFoldFilter(fun (foo) -> true;
                                  (_)   -> false
                              end,
                              fun (2, _Num) -> stop;
                                  (V, Num)  -> {bar, -V, V - Num} end,
                              0, QN)
        end,
    {Q6, 0} = F(Q),
    [] = bpqueue:to_list(Q6),
    {Q7, 1} = F(Q1),
    [{bar, [-1]}, {foo, [2]}, {bar, [3]}] = List(Q7),

    Q1.

bpqueue_mffl(FF1A, FF2A, BPQ) ->
    bpqueue_mff(fun bpqueue:map_fold_filter_l/4, FF1A, FF2A, BPQ).

bpqueue_mffr(FF1A, FF2A, BPQ) ->
    bpqueue_mff(fun bpqueue:map_fold_filter_r/4, FF1A, FF2A, BPQ).

bpqueue_mff(Fold, FF1A, FF2A, BPQ) ->
    FF1 = fun (Prefixes) ->
                  fun (P) -> lists:member(P, Prefixes) end
          end,
    FF2 = fun ({Prefix, Stoppers}) ->
                  fun (Val, Num) ->
                          case lists:member(Val, Stoppers) of
                              true -> stop;
                              false -> {Prefix, -Val, 1 + Num}
                          end
                  end
          end,
    Queue_to_list = fun ({LHS, RHS}) -> {bpqueue:to_list(LHS), RHS} end,

    Queue_to_list(Fold(FF1(FF1A), FF2(FF2A), 0, BPQ)).

test_simple_n_element_queue(N) ->
    Items = lists:seq(1, N),
    Q = priority_queue_in_all(priority_queue:new(), Items),
    ToListRes = [{0, X} || X <- Items],
    {true, false, N, ToListRes, Items} = test_priority_queue(Q),
    passed.

test_pg_local() ->
    [P, Q] = [spawn(fun () -> receive X -> X end end) || _ <- [x, x]],
    check_pg_local(ok, [], []),
    check_pg_local(pg_local:join(a, P), [P], []),
    check_pg_local(pg_local:join(b, P), [P], [P]),
    check_pg_local(pg_local:join(a, P), [P, P], [P]),
    check_pg_local(pg_local:join(a, Q), [P, P, Q], [P]),
    check_pg_local(pg_local:join(b, Q), [P, P, Q], [P, Q]),
    check_pg_local(pg_local:join(b, Q), [P, P, Q], [P, Q, Q]),
    check_pg_local(pg_local:leave(a, P), [P, Q], [P, Q, Q]),
    check_pg_local(pg_local:leave(b, P), [P, Q], [Q, Q]),
    check_pg_local(pg_local:leave(a, P), [Q], [Q, Q]),
    check_pg_local(pg_local:leave(a, P), [Q], [Q, Q]),
    [begin X ! done,
           Ref = erlang:monitor(process, X),
           receive {'DOWN', Ref, process, X, _Info} -> ok end
     end  || X <- [P, Q]],
    check_pg_local(ok, [], []),
    passed.

check_pg_local(ok, APids, BPids) ->
    ok = pg_local:sync(),
    [true, true] = [lists:sort(Pids) == lists:sort(pg_local:get_members(Key)) ||
                       {Key, Pids} <- [{a, APids}, {b, BPids}]].

test_unfold() ->
    {[], test} = rabbit_misc:unfold(fun (_V) -> false end, test),
    List = lists:seq(2,20,2),
    {List, 0} = rabbit_misc:unfold(fun (0) -> false;
                                       (N) -> {true, N*2, N-1}
                                   end, 10),
    passed.

test_parsing() ->
    passed = test_content_properties(),
    passed = test_field_values(),
    passed.

test_content_properties() ->
    test_content_prop_roundtrip([], <<0, 0>>),
    test_content_prop_roundtrip([{bit, true}, {bit, false}, {bit, true}, {bit, false}],
                                <<16#A0, 0>>),
    test_content_prop_roundtrip([{bit, true}, {octet, 123}, {bit, true}, {octet, undefined},
                                 {bit, true}],
                                <<16#E8,0,123>>),
    test_content_prop_roundtrip([{bit, true}, {octet, 123}, {octet, 123}, {bit, true}],
                                <<16#F0,0,123,123>>),
    test_content_prop_roundtrip([{bit, true}, {shortstr, <<"hi">>}, {bit, true},
                                 {shortint, 54321}, {bit, true}],
                                <<16#F8,0,2,"hi",16#D4,16#31>>),
    test_content_prop_roundtrip([{bit, true}, {shortstr, undefined}, {bit, true},
                                 {shortint, 54321}, {bit, true}],
                                <<16#B8,0,16#D4,16#31>>),
    test_content_prop_roundtrip([{table, [{<<"a signedint">>, signedint, 12345678},
                                          {<<"a longstr">>, longstr, <<"yes please">>},
                                          {<<"a decimal">>, decimal, {123, 12345678}},
                                          {<<"a timestamp">>, timestamp, 123456789012345},
                                          {<<"a nested table">>, table,
                                           [{<<"one">>, signedint, 1},
                                            {<<"two">>, signedint, 2}]}]}],
                                <<
                                 % property-flags
                                 16#8000:16,

                                 % property-list:

                                 % table
                                 117:32,                % table length in bytes

                                 11,"a signedint",        % name
                                 "I",12345678:32,        % type and value

                                 9,"a longstr",
                                 "S",10:32,"yes please",

                                 9,"a decimal",
                                 "D",123,12345678:32,

                                 11,"a timestamp",
                                 "T", 123456789012345:64,

                                 14,"a nested table",
                                 "F",
                                        18:32,

                                        3,"one",
                                        "I",1:32,

                                        3,"two",
                                        "I",2:32 >>),
    case catch rabbit_binary_parser:parse_properties([bit, bit, bit, bit], <<16#A0,0,1>>) of
        {'EXIT', content_properties_binary_overflow} -> passed;
        V -> exit({got_success_but_expected_failure, V})
    end.

test_field_values() ->
    %% FIXME this does not test inexact numbers (double and float) yet,
    %% because they won't pass the equality assertions
    test_content_prop_roundtrip(
      [{table, [{<<"longstr">>, longstr, <<"Here is a long string">>},
                {<<"signedint">>, signedint, 12345},
                {<<"decimal">>, decimal, {3, 123456}},
                {<<"timestamp">>, timestamp, 109876543209876},
                {<<"table">>, table, [{<<"one">>, signedint, 54321},
                                      {<<"two">>, longstr, <<"A long string">>}]},
                {<<"byte">>, byte, 255},
                {<<"long">>, long, 1234567890},
                {<<"short">>, short, 655},
                {<<"bool">>, bool, true},
                {<<"binary">>, binary, <<"a binary string">>},
                {<<"void">>, void, undefined},
                {<<"array">>, array, [{signedint, 54321},
                                      {longstr, <<"A long string">>}]}

               ]}],
      <<
       % property-flags
       16#8000:16,
       % table length in bytes
       228:32,

       7,"longstr",   "S", 21:32, "Here is a long string",      %      = 34
       9,"signedint", "I", 12345:32/signed,                     % + 15 = 49
       7,"decimal",   "D", 3, 123456:32,                        % + 14 = 63
       9,"timestamp", "T", 109876543209876:64,                  % + 19 = 82
       5,"table",     "F", 31:32, % length of table             % + 11 = 93
                           3,"one", "I", 54321:32,              % +  9 = 102
                           3,"two", "S", 13:32, "A long string",% + 22 = 124
       4,"byte",      "b", 255:8,                               % +  7 = 131
       4,"long",      "l", 1234567890:64,                       % + 14 = 145
       5,"short",     "s", 655:16,                              % +  9 = 154
       4,"bool",      "t", 1,                                   % +  7 = 161
       6,"binary",    "x", 15:32, "a binary string",            % + 27 = 188
       4,"void",      "V",                                      % +  6 = 194
       5,"array",     "A", 23:32,                               % + 11 = 205
                           "I", 54321:32,                       % +  5 = 210
                           "S", 13:32, "A long string"          % + 18 = 228
       >>),
    passed.

%% Test that content frames don't exceed frame-max
test_content_framing(FrameMax, BodyBin) ->
    [Header | Frames] =
        rabbit_binary_generator:build_simple_content_frames(
          1,
          rabbit_binary_generator:ensure_content_encoded(
            rabbit_basic:build_content(#'P_basic'{}, BodyBin),
            rabbit_framing_amqp_0_9_1),
          FrameMax,
          rabbit_framing_amqp_0_9_1),
    %% header is formatted correctly and the size is the total of the
    %% fragments
    <<_FrameHeader:7/binary, _ClassAndWeight:4/binary,
      BodySize:64/unsigned, _Rest/binary>> = list_to_binary(Header),
    BodySize = size(BodyBin),
    true = lists:all(
             fun (ContentFrame) ->
                     FrameBinary = list_to_binary(ContentFrame),
                     %% assert
                     <<_TypeAndChannel:3/binary,
                       Size:32/unsigned, _Payload:Size/binary, 16#CE>> =
                         FrameBinary,
                     size(FrameBinary) =< FrameMax
             end, Frames),
    passed.

test_content_framing() ->
    %% no content
    passed = test_content_framing(4096, <<>>),
    %% easily fit in one frame
    passed = test_content_framing(4096, <<"Easy">>),
    %% exactly one frame (empty frame = 8 bytes)
    passed = test_content_framing(11, <<"One">>),
    %% more than one frame
    passed = test_content_framing(11, <<"More than one frame">>),
    passed.

test_topic_match(P, R) ->
    test_topic_match(P, R, true).

test_topic_match(P, R, Expected) ->
    case rabbit_exchange_type_topic:topic_matches(list_to_binary(P),
                                                  list_to_binary(R)) of
        Expected ->
            passed;
        _ ->
            {topic_match_failure, P, R}
    end.

test_topic_matching() ->
    passed = test_topic_match("#", "test.test"),
    passed = test_topic_match("#", ""),
    passed = test_topic_match("#.T.R", "T.T.R"),
    passed = test_topic_match("#.T.R", "T.R.T.R"),
    passed = test_topic_match("#.Y.Z", "X.Y.Z.X.Y.Z"),
    passed = test_topic_match("#.test", "test"),
    passed = test_topic_match("#.test", "test.test"),
    passed = test_topic_match("#.test", "ignored.test"),
    passed = test_topic_match("#.test", "more.ignored.test"),
    passed = test_topic_match("#.test", "notmatched", false),
    passed = test_topic_match("#.z", "one.two.three.four", false),
    passed.

test_app_management() ->
    %% starting, stopping, status
    ok = control_action(stop_app, []),
    ok = control_action(stop_app, []),
    ok = control_action(status, []),
    ok = control_action(start_app, []),
    ok = control_action(start_app, []),
    ok = control_action(status, []),
    passed.

test_log_management() ->
    MainLog = rabbit:log_location(kernel),
    SaslLog = rabbit:log_location(sasl),
    Suffix = ".1",

    %% prepare basic logs
    file:delete([MainLog, Suffix]),
    file:delete([SaslLog, Suffix]),

    %% simple logs reopening
    ok = control_action(rotate_logs, []),
    [true, true] = empty_files([MainLog, SaslLog]),
    ok = test_logs_working(MainLog, SaslLog),

    %% simple log rotation
    ok = control_action(rotate_logs, [Suffix]),
    [true, true] = non_empty_files([[MainLog, Suffix], [SaslLog, Suffix]]),
    [true, true] = empty_files([MainLog, SaslLog]),
    ok = test_logs_working(MainLog, SaslLog),

    %% reopening logs with log rotation performed first
    ok = clean_logs([MainLog, SaslLog], Suffix),
    ok = control_action(rotate_logs, []),
    ok = file:rename(MainLog, [MainLog, Suffix]),
    ok = file:rename(SaslLog, [SaslLog, Suffix]),
    ok = test_logs_working([MainLog, Suffix], [SaslLog, Suffix]),
    ok = control_action(rotate_logs, []),
    ok = test_logs_working(MainLog, SaslLog),

    %% log rotation on empty file
    ok = clean_logs([MainLog, SaslLog], Suffix),
    ok = control_action(rotate_logs, []),
    ok = control_action(rotate_logs, [Suffix]),
    [true, true] = empty_files([[MainLog, Suffix], [SaslLog, Suffix]]),

    %% original main log file is not writable
    ok = make_files_non_writable([MainLog]),
    {error, {cannot_rotate_main_logs, _}} = control_action(rotate_logs, []),
    ok = clean_logs([MainLog], Suffix),
    ok = add_log_handlers([{rabbit_error_logger_file_h, MainLog}]),

    %% original sasl log file is not writable
    ok = make_files_non_writable([SaslLog]),
    {error, {cannot_rotate_sasl_logs, _}} = control_action(rotate_logs, []),
    ok = clean_logs([SaslLog], Suffix),
    ok = add_log_handlers([{rabbit_sasl_report_file_h, SaslLog}]),

    %% logs with suffix are not writable
    ok = control_action(rotate_logs, [Suffix]),
    ok = make_files_non_writable([[MainLog, Suffix], [SaslLog, Suffix]]),
    ok = control_action(rotate_logs, [Suffix]),
    ok = test_logs_working(MainLog, SaslLog),

    %% original log files are not writable
    ok = make_files_non_writable([MainLog, SaslLog]),
    {error, {{cannot_rotate_main_logs, _},
             {cannot_rotate_sasl_logs, _}}} = control_action(rotate_logs, []),

    %% logging directed to tty (handlers were removed in last test)
    ok = clean_logs([MainLog, SaslLog], Suffix),
    ok = application:set_env(sasl, sasl_error_logger, tty),
    ok = application:set_env(kernel, error_logger, tty),
    ok = control_action(rotate_logs, []),
    [{error, enoent}, {error, enoent}] = empty_files([MainLog, SaslLog]),

    %% rotate logs when logging is turned off
    ok = application:set_env(sasl, sasl_error_logger, false),
    ok = application:set_env(kernel, error_logger, silent),
    ok = control_action(rotate_logs, []),
    [{error, enoent}, {error, enoent}] = empty_files([MainLog, SaslLog]),

    %% cleanup
    ok = application:set_env(sasl, sasl_error_logger, {file, SaslLog}),
    ok = application:set_env(kernel, error_logger, {file, MainLog}),
    ok = add_log_handlers([{rabbit_error_logger_file_h, MainLog},
                           {rabbit_sasl_report_file_h, SaslLog}]),
    passed.

test_log_management_during_startup() ->
    MainLog = rabbit:log_location(kernel),
    SaslLog = rabbit:log_location(sasl),

    %% start application with simple tty logging
    ok = control_action(stop_app, []),
    ok = application:set_env(kernel, error_logger, tty),
    ok = application:set_env(sasl, sasl_error_logger, tty),
    ok = add_log_handlers([{error_logger_tty_h, []},
                           {sasl_report_tty_h, []}]),
    ok = control_action(start_app, []),

    %% start application with tty logging and
    %% proper handlers not installed
    ok = control_action(stop_app, []),
    ok = error_logger:tty(false),
    ok = delete_log_handlers([sasl_report_tty_h]),
    ok = case catch control_action(start_app, []) of
             ok -> exit({got_success_but_expected_failure,
                        log_rotation_tty_no_handlers_test});
             {error, {cannot_log_to_tty, _, _}} -> ok
         end,

    %% fix sasl logging
    ok = application:set_env(sasl, sasl_error_logger,
                             {file, SaslLog}),

    %% start application with logging to non-existing directory
    TmpLog = "/tmp/rabbit-tests/test.log",
    delete_file(TmpLog),
    ok = application:set_env(kernel, error_logger, {file, TmpLog}),

    ok = delete_log_handlers([rabbit_error_logger_file_h]),
    ok = add_log_handlers([{error_logger_file_h, MainLog}]),
    ok = control_action(start_app, []),

    %% start application with logging to directory with no
    %% write permissions
    TmpDir = "/tmp/rabbit-tests",
    ok = set_permissions(TmpDir, 8#00400),
    ok = delete_log_handlers([rabbit_error_logger_file_h]),
    ok = add_log_handlers([{error_logger_file_h, MainLog}]),
    ok = case control_action(start_app, []) of
             ok -> exit({got_success_but_expected_failure,
                        log_rotation_no_write_permission_dir_test});
            {error, {cannot_log_to_file, _, _}} -> ok
         end,

    %% start application with logging to a subdirectory which
    %% parent directory has no write permissions
    TmpTestDir = "/tmp/rabbit-tests/no-permission/test/log",
    ok = application:set_env(kernel, error_logger, {file, TmpTestDir}),
    ok = add_log_handlers([{error_logger_file_h, MainLog}]),
    ok = case control_action(start_app, []) of
             ok -> exit({got_success_but_expected_failure,
                        log_rotatation_parent_dirs_test});
             {error, {cannot_log_to_file, _,
               {error, {cannot_create_parent_dirs, _, eacces}}}} -> ok
         end,
    ok = set_permissions(TmpDir, 8#00700),
    ok = set_permissions(TmpLog, 8#00600),
    ok = delete_file(TmpLog),
    ok = file:del_dir(TmpDir),

    %% start application with standard error_logger_file_h
    %% handler not installed
    ok = application:set_env(kernel, error_logger, {file, MainLog}),
    ok = control_action(start_app, []),
    ok = control_action(stop_app, []),

    %% start application with standard sasl handler not installed
    %% and rabbit main log handler installed correctly
    ok = delete_log_handlers([rabbit_sasl_report_file_h]),
    ok = control_action(start_app, []),
    passed.

test_cluster_management() ->

    %% 'cluster' and 'reset' should only work if the app is stopped
    {error, _} = control_action(cluster, []),
    {error, _} = control_action(reset, []),
    {error, _} = control_action(force_reset, []),

    ok = control_action(stop_app, []),

    %% various ways of creating a standalone node
    NodeS = atom_to_list(node()),
    ClusteringSequence = [[],
                          [NodeS],
                          ["invalid@invalid", NodeS],
                          [NodeS, "invalid@invalid"]],

    ok = control_action(reset, []),
    lists:foreach(fun (Arg) ->
                          ok = control_action(force_cluster, Arg),
                          ok
                  end,
                  ClusteringSequence),
    lists:foreach(fun (Arg) ->
                          ok = control_action(reset, []),
                          ok = control_action(force_cluster, Arg),
                          ok
                  end,
                  ClusteringSequence),
    ok = control_action(reset, []),
    lists:foreach(fun (Arg) ->
                          ok = control_action(force_cluster, Arg),
                          ok = control_action(start_app, []),
                          ok = control_action(stop_app, []),
                          ok
                  end,
                  ClusteringSequence),
    lists:foreach(fun (Arg) ->
                          ok = control_action(reset, []),
                          ok = control_action(force_cluster, Arg),
                          ok = control_action(start_app, []),
                          ok = control_action(stop_app, []),
                          ok
                  end,
                  ClusteringSequence),

    %% convert a disk node into a ram node
    ok = control_action(reset, []),
    ok = control_action(start_app, []),
    ok = control_action(stop_app, []),
    ok = control_action(force_cluster, ["invalid1@invalid",
                                        "invalid2@invalid"]),

    %% join a non-existing cluster as a ram node
    ok = control_action(reset, []),
    ok = control_action(force_cluster, ["invalid1@invalid",
                                        "invalid2@invalid"]),

    SecondaryNode = rabbit_misc:makenode("hare"),
    case net_adm:ping(SecondaryNode) of
        pong -> passed = test_cluster_management2(SecondaryNode);
        pang -> io:format("Skipping clustering tests with node ~p~n",
                          [SecondaryNode])
    end,

    ok = control_action(start_app, []),
    passed.

test_cluster_management2(SecondaryNode) ->
    NodeS = atom_to_list(node()),
    SecondaryNodeS = atom_to_list(SecondaryNode),

    %% make a disk node
    ok = control_action(reset, []),
    ok = control_action(cluster, [NodeS]),
    %% make a ram node
    ok = control_action(reset, []),
    ok = control_action(cluster, [SecondaryNodeS]),

    %% join cluster as a ram node
    ok = control_action(reset, []),
    ok = control_action(force_cluster, [SecondaryNodeS, "invalid1@invalid"]),
    ok = control_action(start_app, []),
    ok = control_action(stop_app, []),

    %% change cluster config while remaining in same cluster
    ok = control_action(force_cluster, ["invalid2@invalid", SecondaryNodeS]),
    ok = control_action(start_app, []),
    ok = control_action(stop_app, []),

    %% join non-existing cluster as a ram node
    ok = control_action(force_cluster, ["invalid1@invalid",
                                        "invalid2@invalid"]),
    ok = control_action(start_app, []),
    ok = control_action(stop_app, []),

    %% join empty cluster as a ram node
    ok = control_action(cluster, []),
    ok = control_action(start_app, []),
    ok = control_action(stop_app, []),

    %% turn ram node into disk node
    ok = control_action(reset, []),
    ok = control_action(cluster, [SecondaryNodeS, NodeS]),
    ok = control_action(start_app, []),
    ok = control_action(stop_app, []),

    %% convert a disk node into a ram node
    ok = control_action(force_cluster, ["invalid1@invalid",
                                        "invalid2@invalid"]),

    %% turn a disk node into a ram node
    ok = control_action(reset, []),
    ok = control_action(cluster, [SecondaryNodeS]),
    ok = control_action(start_app, []),
    ok = control_action(stop_app, []),

    %% NB: this will log an inconsistent_database error, which is harmless
    %% Turning cover on / off is OK even if we're not in general using cover,
    %% it just turns the engine on / off, doesn't actually log anything.
    cover:stop([SecondaryNode]),
    true = disconnect_node(SecondaryNode),
    pong = net_adm:ping(SecondaryNode),
    cover:start([SecondaryNode]),

    %% leaving a cluster as a ram node
    ok = control_action(reset, []),
    %% ...and as a disk node
    ok = control_action(cluster, [SecondaryNodeS, NodeS]),
    ok = control_action(start_app, []),
    ok = control_action(stop_app, []),
    ok = control_action(reset, []),

    %% attempt to leave cluster when no other node is alive
    ok = control_action(cluster, [SecondaryNodeS, NodeS]),
    ok = control_action(start_app, []),
    ok = control_action(stop_app, SecondaryNode, []),
    ok = control_action(stop_app, []),
    {error, {no_running_cluster_nodes, _, _}} =
        control_action(reset, []),

    %% leave system clustered, with the secondary node as a ram node
    ok = control_action(force_reset, []),
    ok = control_action(start_app, []),
    ok = control_action(force_reset, SecondaryNode, []),
    ok = control_action(cluster, SecondaryNode, [NodeS]),
    ok = control_action(start_app, SecondaryNode, []),

    passed.

test_user_management() ->

    %% lots if stuff that should fail
    {error, {no_such_user, _}} =
        control_action(delete_user, ["foo"]),
    {error, {no_such_user, _}} =
        control_action(change_password, ["foo", "baz"]),
    {error, {no_such_vhost, _}} =
        control_action(delete_vhost, ["/testhost"]),
    {error, {no_such_user, _}} =
        control_action(set_permissions, ["foo", ".*", ".*", ".*"]),
    {error, {no_such_user, _}} =
        control_action(clear_permissions, ["foo"]),
    {error, {no_such_user, _}} =
        control_action(list_user_permissions, ["foo"]),
    {error, {no_such_vhost, _}} =
        control_action(list_permissions, ["-p", "/testhost"]),
    {error, {invalid_regexp, _, _}} =
        control_action(set_permissions, ["guest", "+foo", ".*", ".*"]),

    %% user creation
    ok = control_action(add_user, ["foo", "bar"]),
    {error, {user_already_exists, _}} =
        control_action(add_user, ["foo", "bar"]),
    ok = control_action(change_password, ["foo", "baz"]),
    ok = control_action(list_users, []),

    %% vhost creation
    ok = control_action(add_vhost, ["/testhost"]),
    {error, {vhost_already_exists, _}} =
        control_action(add_vhost, ["/testhost"]),
    ok = control_action(list_vhosts, []),

    %% user/vhost mapping
    ok = control_action(set_permissions, ["-p", "/testhost",
                                          "foo", ".*", ".*", ".*"]),
    ok = control_action(set_permissions, ["-p", "/testhost",
                                          "foo", ".*", ".*", ".*"]),
    ok = control_action(list_permissions, ["-p", "/testhost"]),
    ok = control_action(list_user_permissions, ["foo"]),

    %% user/vhost unmapping
    ok = control_action(clear_permissions, ["-p", "/testhost", "foo"]),
    ok = control_action(clear_permissions, ["-p", "/testhost", "foo"]),

    %% vhost deletion
    ok = control_action(delete_vhost, ["/testhost"]),
    {error, {no_such_vhost, _}} =
        control_action(delete_vhost, ["/testhost"]),

    %% deleting a populated vhost
    ok = control_action(add_vhost, ["/testhost"]),
    ok = control_action(set_permissions, ["-p", "/testhost",
                                          "foo", ".*", ".*", ".*"]),
    ok = control_action(delete_vhost, ["/testhost"]),

    %% user deletion
    ok = control_action(delete_user, ["foo"]),
    {error, {no_such_user, _}} =
        control_action(delete_user, ["foo"]),

    passed.

test_server_status() ->
    %% create a few things so there is some useful information to list
    Writer = spawn(fun () -> receive shutdown -> ok end end),
<<<<<<< HEAD
    {ok, Ch} = rabbit_channel:start_link(1, self(), Writer, <<"user">>, <<"/">>,
                                         self()),
=======
    {ok, Ch} = rabbit_channel:start_link(1, self(), Writer,
                                         <<"user">>, <<"/">>, self()),
>>>>>>> 2efd9f8a
    [Q, Q2] = [Queue || Name <- [<<"foo">>, <<"bar">>],
                        {new, Queue = #amqqueue{}} <-
                            [rabbit_amqqueue:declare(
                               rabbit_misc:r(<<"/">>, queue, Name),
                               false, false, [], none)]],

    ok = rabbit_amqqueue:basic_consume(Q, true, Ch, undefined,
                                       <<"ctag">>, true, undefined),

    %% list queues
    ok = info_action(list_queues, rabbit_amqqueue:info_keys(), true),

    %% list exchanges
    ok = info_action(list_exchanges, rabbit_exchange:info_keys(), true),

    %% list bindings
    ok = control_action(list_bindings, []),

    %% list connections
    [#listener{host = H, port = P} | _] =
        [L || L = #listener{node = N} <- rabbit_networking:active_listeners(),
              N =:= node()],

    {ok, _C} = gen_tcp:connect(H, P, []),
    timer:sleep(100),
    ok = info_action(list_connections,
                     rabbit_networking:connection_info_keys(), false),
    %% close_connection
    [ConnPid] = rabbit_networking:connections(),
    ok = control_action(close_connection, [rabbit_misc:pid_to_string(ConnPid),
                                           "go away"]),

    %% list channels
    ok = info_action(list_channels, rabbit_channel:info_keys(), false),

    %% list consumers
    ok = control_action(list_consumers, []),

    %% cleanup
    [{ok, _} = rabbit_amqqueue:delete(QR, false, false) || QR <- [Q, Q2]],

    unlink(Ch),
    ok = rabbit_channel:shutdown(Ch),

    passed.

test_hooks() ->
    %% Firing of hooks calls all hooks in an isolated manner
    rabbit_hooks:subscribe(test_hook, test, {rabbit_tests, handle_hook, []}),
    rabbit_hooks:subscribe(test_hook, test2, {rabbit_tests, handle_hook, []}),
    rabbit_hooks:subscribe(test_hook2, test2, {rabbit_tests, handle_hook, []}),
    rabbit_hooks:trigger(test_hook, [arg1, arg2]),
    [arg1, arg2] = get(test_hook_test_fired),
    [arg1, arg2] = get(test_hook_test2_fired),
    undefined = get(test_hook2_test2_fired),

    %% Hook Deletion works
    put(test_hook_test_fired, undefined),
    put(test_hook_test2_fired, undefined),
    rabbit_hooks:unsubscribe(test_hook, test),
    rabbit_hooks:trigger(test_hook, [arg3, arg4]),
    undefined = get(test_hook_test_fired),
    [arg3, arg4] = get(test_hook_test2_fired),
    undefined = get(test_hook2_test2_fired),

    %% Catches exceptions from bad hooks
    rabbit_hooks:subscribe(test_hook3, test, {rabbit_tests, bad_handle_hook, []}),
    ok = rabbit_hooks:trigger(test_hook3, []),

    %% Passing extra arguments to hooks
    rabbit_hooks:subscribe(arg_hook, test, {rabbit_tests, extra_arg_hook, [1, 3]}),
    rabbit_hooks:trigger(arg_hook, [arg1, arg2]),
    {[arg1, arg2], 1, 3} = get(arg_hook_test_fired),

    %% Invoking Pids
    Remote = fun () ->
        receive
            {rabbitmq_hook,[remote_test,test,[],Target]} ->
                Target ! invoked
        end
    end,
    P = spawn(Remote),
    rabbit_hooks:subscribe(remote_test, test, {rabbit_hooks, notify_remote, [P, [self()]]}),
    rabbit_hooks:trigger(remote_test, []),
    receive
       invoked -> ok
    after 100 ->
       io:format("Remote hook not invoked"),
       throw(timeout)
    end,
    passed.

test_memory_pressure_receiver(Pid) ->
    receive
        shutdown ->
            ok;
        {send_command, Method} ->
            ok = case Method of
                     #'channel.flow'{}    -> ok;
                     #'basic.qos_ok'{}    -> ok;
                     #'channel.open_ok'{} -> ok
                 end,
            Pid ! Method,
            test_memory_pressure_receiver(Pid);
        {flush, Pid1, Ref} ->
            Pid1 ! Ref,
            test_memory_pressure_receiver(Pid)
    end.

test_memory_pressure_receive_flow(Active) ->
    receive #'channel.flow'{active = Active} -> ok
    after 1000 -> throw(failed_to_receive_channel_flow)
    end,
    receive #'channel.flow'{} ->
            throw(pipelining_sync_commands_detected)
    after 0 ->
            ok
    end.

test_memory_pressure_sync(Ch, Writer) ->
    ok = rabbit_channel:do(Ch, #'basic.qos'{}),
    ok = test_memory_pressure_flush(Writer),
    receive #'basic.qos_ok'{} -> ok
    after 1000 -> throw(failed_to_receive_basic_qos_ok)
    end.

test_memory_pressure_flush(Writer) ->
    Ref = make_ref(),
    Writer ! {flush, self(), Ref},
    receive Ref -> ok after 1000 -> throw(failed_to_receive_writer_sync) end.

test_memory_pressure_spawn() ->
    Me = self(),
    Writer = spawn(fun () -> test_memory_pressure_receiver(Me) end),
<<<<<<< HEAD
    {ok, Ch} = rabbit_channel:start_link(1, self(), Writer, <<"user">>, <<"/">>,
                                         self()),
=======
    {ok, Ch} = rabbit_channel:start_link(1, self(), Writer,
                                         <<"user">>, <<"/">>, self()),
>>>>>>> 2efd9f8a
    ok = rabbit_channel:do(Ch, #'channel.open'{}),
    receive #'channel.open_ok'{} -> ok
    after 1000 -> throw(failed_to_receive_channel_open_ok)
    end,
    {Writer, Ch}.

expect_shutdown_channel_termination(Ch) ->
    receive {'EXIT', Ch, shutdown} -> ok
    after 1000 -> throw({channel_failed_to_shutdown, Ch})
    end.

gobble_channel_exit() ->
    receive {channel_exit, _, _} -> ok
    after 1000 -> throw(channel_exit_not_received)
    end.

test_memory_pressure() ->
    OldTrap = process_flag(trap_exit, true),
    {Writer0, Ch0} = test_memory_pressure_spawn(),
    [ok = rabbit_channel:conserve_memory(Ch0, Conserve) ||
        Conserve <- [false, false, true, false, true, true, false]],
    ok = test_memory_pressure_sync(Ch0, Writer0),
    receive {'EXIT', Ch0, Info0} ->
            throw({channel_died_early, Info0})
    after 0 -> ok
    end,

    %% we should have just 1 active=false waiting for us
    ok = test_memory_pressure_receive_flow(false),

    %% if we reply with flow_ok, we should immediately get an
    %% active=true back
    ok = rabbit_channel:do(Ch0, #'channel.flow_ok'{active = false}),
    ok = test_memory_pressure_receive_flow(true),

    %% if we publish at this point, the channel should die
    Content = rabbit_basic:build_content(#'P_basic'{}, <<>>),
    ok = rabbit_channel:do(Ch0, #'basic.publish'{}, Content),
    expect_shutdown_channel_termination(Ch0),
    gobble_channel_exit(),

    {Writer1, Ch1} = test_memory_pressure_spawn(),
    ok = rabbit_channel:conserve_memory(Ch1, true),
    ok = test_memory_pressure_receive_flow(false),
    ok = rabbit_channel:do(Ch1, #'channel.flow_ok'{active = false}),
    ok = test_memory_pressure_sync(Ch1, Writer1),
    ok = rabbit_channel:conserve_memory(Ch1, false),
    ok = test_memory_pressure_receive_flow(true),
    %% send back the wrong flow_ok. Channel should die.
    ok = rabbit_channel:do(Ch1, #'channel.flow_ok'{active = false}),
    expect_shutdown_channel_termination(Ch1),
    gobble_channel_exit(),

    {_Writer2, Ch2} = test_memory_pressure_spawn(),
    %% just out of the blue, send a flow_ok. Life should end.
    ok = rabbit_channel:do(Ch2, #'channel.flow_ok'{active = true}),
    expect_shutdown_channel_termination(Ch2),
    gobble_channel_exit(),

    {_Writer3, Ch3} = test_memory_pressure_spawn(),
    ok = rabbit_channel:conserve_memory(Ch3, true),
    ok = test_memory_pressure_receive_flow(false),
    receive {'EXIT', Ch3, shutdown} ->
            ok
    after 12000 ->
            throw(channel_failed_to_exit)
    end,
    gobble_channel_exit(),

    alarm_handler:set_alarm({vm_memory_high_watermark, []}),
    Me = self(),
    Writer4 = spawn(fun () -> test_memory_pressure_receiver(Me) end),
<<<<<<< HEAD
    {ok, Ch4} = rabbit_channel:start_link(1, self(), Writer4, <<"user">>,
                                          <<"/">>, self()),
=======
    {ok, Ch4} = rabbit_channel:start_link(1, self(), Writer4,
                                          <<"user">>, <<"/">>, self()),
>>>>>>> 2efd9f8a
    ok = rabbit_channel:do(Ch4, #'channel.open'{}),
    ok = test_memory_pressure_flush(Writer4),
    receive #'channel.open_ok'{} -> throw(unexpected_channel_open_ok)
    after 0 -> ok
    end,
    alarm_handler:clear_alarm(vm_memory_high_watermark),
    ok = test_memory_pressure_flush(Writer4),
    receive #'channel.open_ok'{} -> ok
    after 1000 -> throw(failed_to_receive_channel_open_ok)
    end,
    rabbit_channel:shutdown(Ch4),
    expect_shutdown_channel_termination(Ch4),

    true = process_flag(trap_exit, OldTrap),
    passed.

test_delegates_async(SecondaryNode) ->
    Self = self(),
    Sender = fun (Pid) -> Pid ! {invoked, Self} end,

    Responder = make_responder(fun ({invoked, Pid}) -> Pid ! response end),

    ok = delegate:invoke_no_result(spawn(Responder), Sender),
    ok = delegate:invoke_no_result(spawn(SecondaryNode, Responder), Sender),
    await_response(2),

    LocalPids = spawn_responders(node(), Responder, 10),
    RemotePids = spawn_responders(SecondaryNode, Responder, 10),
    ok = delegate:invoke_no_result(LocalPids ++ RemotePids, Sender),
    await_response(20),

    passed.

make_responder(FMsg) -> make_responder(FMsg, timeout).
make_responder(FMsg, Throw) ->
    fun () ->
        receive Msg -> FMsg(Msg)
        after 1000 -> throw(Throw)
        end
    end.

spawn_responders(Node, Responder, Count) ->
    [spawn(Node, Responder) || _ <- lists:seq(1, Count)].

await_response(0) ->
    ok;
await_response(Count) ->
    receive
        response -> ok,
        await_response(Count - 1)
    after 1000 ->
        io:format("Async reply not received~n"),
        throw(timeout)
    end.

must_exit(Fun) ->
    try
        Fun(),
        throw(exit_not_thrown)
    catch
        exit:_ -> ok
    end.

test_delegates_sync(SecondaryNode) ->
    Sender = fun (Pid) -> gen_server:call(Pid, invoked) end,
    BadSender = fun (_Pid) -> exit(exception) end,

    Responder = make_responder(fun ({'$gen_call', From, invoked}) ->
                                   gen_server:reply(From, response)
                               end),

    BadResponder = make_responder(fun ({'$gen_call', From, invoked}) ->
                                          gen_server:reply(From, response)
                                  end, bad_responder_died),

    response = delegate:invoke(spawn(Responder), Sender),
    response = delegate:invoke(spawn(SecondaryNode, Responder), Sender),

    must_exit(fun () -> delegate:invoke(spawn(BadResponder), BadSender) end),
    must_exit(fun () ->
        delegate:invoke(spawn(SecondaryNode, BadResponder), BadSender) end),

    LocalGoodPids = spawn_responders(node(), Responder, 2),
    RemoteGoodPids = spawn_responders(SecondaryNode, Responder, 2),
    LocalBadPids = spawn_responders(node(), BadResponder, 2),
    RemoteBadPids = spawn_responders(SecondaryNode, BadResponder, 2),

    {GoodRes, []} = delegate:invoke(LocalGoodPids ++ RemoteGoodPids, Sender),
    true = lists:all(fun ({_, response}) -> true end, GoodRes),
    GoodResPids = [Pid || {Pid, _} <- GoodRes],

    Good = ordsets:from_list(LocalGoodPids ++ RemoteGoodPids),
    Good = ordsets:from_list(GoodResPids),

    {[], BadRes} = delegate:invoke(LocalBadPids ++ RemoteBadPids, BadSender),
    true = lists:all(fun ({_, {exit, exception, _}}) -> true end, BadRes),
    BadResPids = [Pid || {Pid, _} <- BadRes],

    Bad = ordsets:from_list(LocalBadPids ++ RemoteBadPids),
    Bad = ordsets:from_list(BadResPids),

    passed.

%---------------------------------------------------------------------

control_action(Command, Args) -> control_action(Command, node(), Args).

control_action(Command, Node, Args) ->
    case catch rabbit_control:action(
                 Command, Node, Args,
                 fun (Format, Args1) ->
                         io:format(Format ++ " ...~n", Args1)
                 end) of
        ok ->
            io:format("done.~n"),
            ok;
        Other ->
            io:format("failed.~n"),
            Other
    end.

info_action(Command, Args, CheckVHost) ->
    ok = control_action(Command, []),
    if CheckVHost -> ok = control_action(Command, ["-p", "/"]);
       true       -> ok
    end,
    ok = control_action(Command, lists:map(fun atom_to_list/1, Args)),
    {bad_argument, dummy} = control_action(Command, ["dummy"]),
    ok.

empty_files(Files) ->
    [case file:read_file_info(File) of
         {ok, FInfo} -> FInfo#file_info.size == 0;
         Error       -> Error
     end || File <- Files].

non_empty_files(Files) ->
    [case EmptyFile of
         {error, Reason} -> {error, Reason};
         _               -> not(EmptyFile)
     end || EmptyFile <- empty_files(Files)].

test_logs_working(MainLogFile, SaslLogFile) ->
    ok = rabbit_log:error("foo bar"),
    ok = error_logger:error_report(crash_report, [foo, bar]),
    %% give the error loggers some time to catch up
    timer:sleep(50),
    [true, true] = non_empty_files([MainLogFile, SaslLogFile]),
    ok.

set_permissions(Path, Mode) ->
    case file:read_file_info(Path) of
        {ok, FInfo} -> file:write_file_info(
                         Path,
                         FInfo#file_info{mode=Mode});
        Error       -> Error
    end.

clean_logs(Files, Suffix) ->
    [begin
         ok = delete_file(File),
         ok = delete_file([File, Suffix])
     end || File <- Files],
    ok.

delete_file(File) ->
    case file:delete(File) of
        ok              -> ok;
        {error, enoent} -> ok;
        Error           -> Error
    end.

make_files_non_writable(Files) ->
    [ok = file:write_file_info(File, #file_info{mode=0}) ||
        File <- Files],
    ok.

add_log_handlers(Handlers) ->
    [ok = error_logger:add_report_handler(Handler, Args) ||
        {Handler, Args} <- Handlers],
    ok.

delete_log_handlers(Handlers) ->
    [[] = error_logger:delete_report_handler(Handler) ||
        Handler <- Handlers],
    ok.

handle_hook(HookName, Handler, Args) ->
    A = atom_to_list(HookName) ++ "_" ++ atom_to_list(Handler) ++ "_fired",
    put(list_to_atom(A), Args).
bad_handle_hook(_, _, _) ->
    exit(bad_handle_hook_called).
extra_arg_hook(Hookname, Handler, Args, Extra1, Extra2) ->
    handle_hook(Hookname, Handler, {Args, Extra1, Extra2}).

test_supervisor_delayed_restart() ->
    test_sup:test_supervisor_delayed_restart().

test_backing_queue() ->
    case application:get_env(rabbit, backing_queue_module) of
        {ok, rabbit_variable_queue} ->
            {ok, FileSizeLimit} =
                application:get_env(rabbit, msg_store_file_size_limit),
            application:set_env(rabbit, msg_store_file_size_limit, 512,
                                infinity),
            {ok, MaxJournal} =
                application:get_env(rabbit, queue_index_max_journal_entries),
            application:set_env(rabbit, queue_index_max_journal_entries, 128,
                                infinity),
            passed = test_msg_store(),
            application:set_env(rabbit, msg_store_file_size_limit,
                                FileSizeLimit, infinity),
            passed = test_queue_index(),
            passed = test_variable_queue(),
            passed = test_queue_recover(),
            application:set_env(rabbit, queue_index_max_journal_entries,
                                MaxJournal, infinity),
            passed;
        _ ->
            passed
    end.

restart_msg_store_empty() ->
    ok = rabbit_variable_queue:stop_msg_store(),
    ok = rabbit_variable_queue:start_msg_store(
           undefined, {fun (ok) -> finished end, ok}).

guid_bin(X) ->
    erlang:md5(term_to_binary(X)).

msg_store_contains(Atom, Guids) ->
    Atom = lists:foldl(
             fun (Guid, Atom1) when Atom1 =:= Atom ->
                     rabbit_msg_store:contains(?PERSISTENT_MSG_STORE, Guid) end,
             Atom, Guids).

msg_store_sync(Guids) ->
    Ref = make_ref(),
    Self = self(),
    ok = rabbit_msg_store:sync(?PERSISTENT_MSG_STORE, Guids,
                               fun () -> Self ! {sync, Ref} end),
    receive
        {sync, Ref} -> ok
    after
        10000 ->
            io:format("Sync from msg_store missing for guids ~p~n", [Guids]),
            throw(timeout)
    end.

msg_store_read(Guids, MSCState) ->
    lists:foldl(fun (Guid, MSCStateM) ->
                        {{ok, Guid}, MSCStateN} = rabbit_msg_store:read(
                                                    ?PERSISTENT_MSG_STORE,
                                                    Guid, MSCStateM),
                        MSCStateN
                end, MSCState, Guids).

msg_store_write(Guids, MSCState) ->
    lists:foldl(fun (Guid, {ok, MSCStateN}) ->
                        rabbit_msg_store:write(?PERSISTENT_MSG_STORE,
                                               Guid, Guid, MSCStateN)
                end, {ok, MSCState}, Guids).

msg_store_remove(Guids) ->
    rabbit_msg_store:remove(?PERSISTENT_MSG_STORE, Guids).

foreach_with_msg_store_client(MsgStore, Ref, Fun, L) ->
    rabbit_msg_store:client_terminate(
      lists:foldl(fun (Guid, MSCState) -> Fun(Guid, MsgStore, MSCState) end,
                  rabbit_msg_store:client_init(MsgStore, Ref), L)).

test_msg_store() ->
    restart_msg_store_empty(),
    Self = self(),
    Guids = [guid_bin(M) || M <- lists:seq(1,100)],
    {Guids1stHalf, Guids2ndHalf} = lists:split(50, Guids),
    %% check we don't contain any of the msgs we're about to publish
    false = msg_store_contains(false, Guids),
    Ref = rabbit_guid:guid(),
    MSCState = rabbit_msg_store:client_init(?PERSISTENT_MSG_STORE, Ref),
    %% publish the first half
    {ok, MSCState1} = msg_store_write(Guids1stHalf, MSCState),
    %% sync on the first half
    ok = msg_store_sync(Guids1stHalf),
    %% publish the second half
    {ok, MSCState2} = msg_store_write(Guids2ndHalf, MSCState1),
    %% sync on the first half again - the msg_store will be dirty, but
    %% we won't need the fsync
    ok = msg_store_sync(Guids1stHalf),
    %% check they're all in there
    true = msg_store_contains(true, Guids),
    %% publish the latter half twice so we hit the caching and ref count code
    {ok, MSCState3} = msg_store_write(Guids2ndHalf, MSCState2),
    %% check they're still all in there
    true = msg_store_contains(true, Guids),
    %% sync on the 2nd half, but do lots of individual syncs to try
    %% and cause coalescing to happen
    ok = lists:foldl(
           fun (Guid, ok) -> rabbit_msg_store:sync(
                                ?PERSISTENT_MSG_STORE,
                                [Guid], fun () -> Self ! {sync, Guid} end)
           end, ok, Guids2ndHalf),
    lists:foldl(
      fun(Guid, ok) ->
              receive
                  {sync, Guid} -> ok
              after
                  10000 ->
                      io:format("Sync from msg_store missing (guid: ~p)~n",
                                [Guid]),
                      throw(timeout)
              end
      end, ok, Guids2ndHalf),
    %% it's very likely we're not dirty here, so the 1st half sync
    %% should hit a different code path
    ok = msg_store_sync(Guids1stHalf),
    %% read them all
    MSCState4 = msg_store_read(Guids, MSCState3),
    %% read them all again - this will hit the cache, not disk
    MSCState5 = msg_store_read(Guids, MSCState4),
    %% remove them all
    ok = rabbit_msg_store:remove(?PERSISTENT_MSG_STORE, Guids),
    %% check first half doesn't exist
    false = msg_store_contains(false, Guids1stHalf),
    %% check second half does exist
    true = msg_store_contains(true, Guids2ndHalf),
    %% read the second half again
    MSCState6 = msg_store_read(Guids2ndHalf, MSCState5),
    %% release the second half, just for fun (aka code coverage)
    ok = rabbit_msg_store:release(?PERSISTENT_MSG_STORE, Guids2ndHalf),
    %% read the second half again, just for fun (aka code coverage)
    MSCState7 = msg_store_read(Guids2ndHalf, MSCState6),
    ok = rabbit_msg_store:client_terminate(MSCState7),
    %% stop and restart, preserving every other msg in 2nd half
    ok = rabbit_variable_queue:stop_msg_store(),
    ok = rabbit_variable_queue:start_msg_store(
           [], {fun ([]) -> finished;
                    ([Guid|GuidsTail])
                      when length(GuidsTail) rem 2 == 0 ->
                        {Guid, 1, GuidsTail};
                    ([Guid|GuidsTail]) ->
                        {Guid, 0, GuidsTail}
                end, Guids2ndHalf}),
    %% check we have the right msgs left
    lists:foldl(
      fun (Guid, Bool) ->
              not(Bool = rabbit_msg_store:contains(?PERSISTENT_MSG_STORE, Guid))
      end, false, Guids2ndHalf),
    %% restart empty
    restart_msg_store_empty(),
    %% check we don't contain any of the msgs
    false = msg_store_contains(false, Guids),
    %% publish the first half again
    MSCState8 = rabbit_msg_store:client_init(?PERSISTENT_MSG_STORE, Ref),
    {ok, MSCState9} = msg_store_write(Guids1stHalf, MSCState8),
    %% this should force some sort of sync internally otherwise misread
    ok = rabbit_msg_store:client_terminate(
           msg_store_read(Guids1stHalf, MSCState9)),
    ok = rabbit_msg_store:remove(?PERSISTENT_MSG_STORE, Guids1stHalf),
    %% restart empty
    restart_msg_store_empty(), %% now safe to reuse guids
    %% push a lot of msgs in... at least 100 files worth
    {ok, FileSize} = application:get_env(rabbit, msg_store_file_size_limit),
    PayloadSizeBits = 65536,
    BigCount = trunc(100 * FileSize / (PayloadSizeBits div 8)),
    GuidsBig = [guid_bin(X) || X <- lists:seq(1, BigCount)],
    Payload = << 0:PayloadSizeBits >>,
    ok = foreach_with_msg_store_client(
           ?PERSISTENT_MSG_STORE, Ref,
           fun (Guid, MsgStore, MSCStateM) ->
                   {ok, MSCStateN} = rabbit_msg_store:write(
                                       MsgStore, Guid, Payload, MSCStateM),
                   MSCStateN
           end, GuidsBig),
    %% now read them to ensure we hit the fast client-side reading
    ok = foreach_with_msg_store_client(
           ?PERSISTENT_MSG_STORE, Ref,
           fun (Guid, MsgStore, MSCStateM) ->
                   {{ok, Payload}, MSCStateN} = rabbit_msg_store:read(
                                                  MsgStore, Guid, MSCStateM),
                   MSCStateN
           end, GuidsBig),
    %% .., then 3s by 1...
    ok = msg_store_remove([guid_bin(X) || X <- lists:seq(BigCount, 1, -3)]),
    %% .., then remove 3s by 2, from the young end first. This hits
    %% GC (under 50% good data left, but no empty files. Must GC).
    ok = msg_store_remove([guid_bin(X) || X <- lists:seq(BigCount-1, 1, -3)]),
    %% .., then remove 3s by 3, from the young end first. This hits
    %% GC...
    ok = msg_store_remove([guid_bin(X) || X <- lists:seq(BigCount-2, 1, -3)]),
    %% ensure empty
    false = msg_store_contains(false, GuidsBig),
    %% restart empty
    restart_msg_store_empty(),
    passed.

queue_name(Name) ->
    rabbit_misc:r(<<"/">>, queue, Name).

test_queue() ->
    queue_name(<<"test">>).

init_test_queue() ->
    rabbit_queue_index:init(
      test_queue(), true, false,
      fun (Guid) ->
              rabbit_msg_store:contains(?PERSISTENT_MSG_STORE, Guid)
      end).

restart_test_queue(Qi) ->
    _ = rabbit_queue_index:terminate([], Qi),
    ok = rabbit_variable_queue:stop(),
    ok = rabbit_variable_queue:start([test_queue()]),
    init_test_queue().

empty_test_queue() ->
    ok = rabbit_variable_queue:stop(),
    ok = rabbit_variable_queue:start([]),
    {0, _Terms, Qi} = init_test_queue(),
    _ = rabbit_queue_index:delete_and_terminate(Qi),
    ok.

with_empty_test_queue(Fun) ->
    ok = empty_test_queue(),
    {0, _Terms, Qi} = init_test_queue(),
    rabbit_queue_index:delete_and_terminate(Fun(Qi)).

queue_index_publish(SeqIds, Persistent, Qi) ->
    Ref = rabbit_guid:guid(),
    MsgStore = case Persistent of
                   true  -> ?PERSISTENT_MSG_STORE;
                   false -> ?TRANSIENT_MSG_STORE
               end,
    {A, B, MSCStateEnd} =
        lists:foldl(
          fun (SeqId, {QiN, SeqIdsGuidsAcc, MSCStateN}) ->
                  Guid = rabbit_guid:guid(),
                  QiM = rabbit_queue_index:publish(
                          Guid, SeqId, Persistent, QiN),
                  {ok, MSCStateM} = rabbit_msg_store:write(MsgStore, Guid,
                                                           Guid, MSCStateN),
                  {QiM, [{SeqId, Guid} | SeqIdsGuidsAcc], MSCStateM}
          end, {Qi, [], rabbit_msg_store:client_init(MsgStore, Ref)}, SeqIds),
    ok = rabbit_msg_store:client_delete_and_terminate(
           MSCStateEnd, MsgStore, Ref),
    {A, B}.

verify_read_with_published(_Delivered, _Persistent, [], _) ->
    ok;
verify_read_with_published(Delivered, Persistent,
                           [{Guid, SeqId, Persistent, Delivered}|Read],
                           [{SeqId, Guid}|Published]) ->
    verify_read_with_published(Delivered, Persistent, Read, Published);
verify_read_with_published(_Delivered, _Persistent, _Read, _Published) ->
    ko.

test_queue_index() ->
    SegmentSize = rabbit_queue_index:next_segment_boundary(0),
    TwoSegs = SegmentSize + SegmentSize,
    MostOfASegment = trunc(SegmentSize*0.75),
    SeqIdsA = lists:seq(0, MostOfASegment-1),
    SeqIdsB = lists:seq(MostOfASegment, 2*MostOfASegment),
    SeqIdsC = lists:seq(0, trunc(SegmentSize/2)),
    SeqIdsD = lists:seq(0, SegmentSize*4),

    with_empty_test_queue(
      fun (Qi0) ->
              {0, 0, Qi1} = rabbit_queue_index:bounds(Qi0),
              {Qi2, SeqIdsGuidsA} = queue_index_publish(SeqIdsA, false, Qi1),
              {0, SegmentSize, Qi3} = rabbit_queue_index:bounds(Qi2),
              {ReadA, Qi4} = rabbit_queue_index:read(0, SegmentSize, Qi3),
              ok = verify_read_with_published(false, false, ReadA,
                                              lists:reverse(SeqIdsGuidsA)),
              %% should get length back as 0, as all the msgs were transient
              {0, _Terms1, Qi6} = restart_test_queue(Qi4),
              {0, 0, Qi7} = rabbit_queue_index:bounds(Qi6),
              {Qi8, SeqIdsGuidsB} = queue_index_publish(SeqIdsB, true, Qi7),
              {0, TwoSegs, Qi9} = rabbit_queue_index:bounds(Qi8),
              {ReadB, Qi10} = rabbit_queue_index:read(0, SegmentSize, Qi9),
              ok = verify_read_with_published(false, true, ReadB,
                                              lists:reverse(SeqIdsGuidsB)),
              %% should get length back as MostOfASegment
              LenB = length(SeqIdsB),
              {LenB, _Terms2, Qi12} = restart_test_queue(Qi10),
              {0, TwoSegs, Qi13} = rabbit_queue_index:bounds(Qi12),
              Qi14 = rabbit_queue_index:deliver(SeqIdsB, Qi13),
              {ReadC, Qi15} = rabbit_queue_index:read(0, SegmentSize, Qi14),
              ok = verify_read_with_published(true, true, ReadC,
                                              lists:reverse(SeqIdsGuidsB)),
              Qi16 = rabbit_queue_index:ack(SeqIdsB, Qi15),
              Qi17 = rabbit_queue_index:flush(Qi16),
              %% Everything will have gone now because #pubs == #acks
              {0, 0, Qi18} = rabbit_queue_index:bounds(Qi17),
              %% should get length back as 0 because all persistent
              %% msgs have been acked
              {0, _Terms3, Qi19} = restart_test_queue(Qi18),
              Qi19
      end),

    %% These next bits are just to hit the auto deletion of segment files.
    %% First, partials:
    %% a) partial pub+del+ack, then move to new segment
    with_empty_test_queue(
      fun (Qi0) ->
              {Qi1, _SeqIdsGuidsC} = queue_index_publish(SeqIdsC,
                                                         false, Qi0),
              Qi2 = rabbit_queue_index:deliver(SeqIdsC, Qi1),
              Qi3 = rabbit_queue_index:ack(SeqIdsC, Qi2),
              Qi4 = rabbit_queue_index:flush(Qi3),
              {Qi5, _SeqIdsGuidsC1} = queue_index_publish([SegmentSize],
                                                          false, Qi4),
              Qi5
      end),

    %% b) partial pub+del, then move to new segment, then ack all in old segment
    with_empty_test_queue(
      fun (Qi0) ->
              {Qi1, _SeqIdsGuidsC2} = queue_index_publish(SeqIdsC,
                                                          false, Qi0),
              Qi2 = rabbit_queue_index:deliver(SeqIdsC, Qi1),
              {Qi3, _SeqIdsGuidsC3} = queue_index_publish([SegmentSize],
                                                          false, Qi2),
              Qi4 = rabbit_queue_index:ack(SeqIdsC, Qi3),
              rabbit_queue_index:flush(Qi4)
      end),

    %% c) just fill up several segments of all pubs, then +dels, then +acks
    with_empty_test_queue(
      fun (Qi0) ->
              {Qi1, _SeqIdsGuidsD} = queue_index_publish(SeqIdsD,
                                                          false, Qi0),
              Qi2 = rabbit_queue_index:deliver(SeqIdsD, Qi1),
              Qi3 = rabbit_queue_index:ack(SeqIdsD, Qi2),
              rabbit_queue_index:flush(Qi3)
      end),

    %% d) get messages in all states to a segment, then flush, then do
    %% the same again, don't flush and read. This will hit all
    %% possibilities in combining the segment with the journal.
    with_empty_test_queue(
      fun (Qi0) ->
              {Qi1, [Seven,Five,Four|_]} = queue_index_publish([0,1,2,4,5,7],
                                                               false, Qi0),
              Qi2 = rabbit_queue_index:deliver([0,1,4], Qi1),
              Qi3 = rabbit_queue_index:ack([0], Qi2),
              Qi4 = rabbit_queue_index:flush(Qi3),
              {Qi5, [Eight,Six|_]} = queue_index_publish([3,6,8], false, Qi4),
              Qi6 = rabbit_queue_index:deliver([2,3,5,6], Qi5),
              Qi7 = rabbit_queue_index:ack([1,2,3], Qi6),
              {[], Qi8} = rabbit_queue_index:read(0, 4, Qi7),
              {ReadD, Qi9} = rabbit_queue_index:read(4, 7, Qi8),
              ok = verify_read_with_published(true, false, ReadD,
                                              [Four, Five, Six]),
              {ReadE, Qi10} = rabbit_queue_index:read(7, 9, Qi9),
              ok = verify_read_with_published(false, false, ReadE,
                                              [Seven, Eight]),
              Qi10
      end),

    %% e) as for (d), but use terminate instead of read, which will
    %% exercise journal_minus_segment, not segment_plus_journal.
    with_empty_test_queue(
      fun (Qi0) ->
              {Qi1, _SeqIdsGuidsE} = queue_index_publish([0,1,2,4,5,7],
                                                         true, Qi0),
              Qi2 = rabbit_queue_index:deliver([0,1,4], Qi1),
              Qi3 = rabbit_queue_index:ack([0], Qi2),
              {5, _Terms9, Qi4} = restart_test_queue(Qi3),
              {Qi5, _SeqIdsGuidsF} = queue_index_publish([3,6,8], true, Qi4),
              Qi6 = rabbit_queue_index:deliver([2,3,5,6], Qi5),
              Qi7 = rabbit_queue_index:ack([1,2,3], Qi6),
              {5, _Terms10, Qi8} = restart_test_queue(Qi7),
              Qi8
      end),

    ok = rabbit_variable_queue:stop(),
    ok = rabbit_variable_queue:start([]),

    passed.

variable_queue_publish(IsPersistent, Count, VQ) ->
    lists:foldl(
      fun (_N, VQN) ->
              rabbit_variable_queue:publish(
                rabbit_basic:message(
                  rabbit_misc:r(<<>>, exchange, <<>>),
                  <<>>, #'P_basic'{delivery_mode = case IsPersistent of
                                                       true  -> 2;
                                                       false -> 1
                                                   end}, <<>>), VQN)
      end, VQ, lists:seq(1, Count)).

variable_queue_fetch(Count, IsPersistent, IsDelivered, Len, VQ) ->
    lists:foldl(fun (N, {VQN, AckTagsAcc}) ->
                        Rem = Len - N,
                        {{#basic_message { is_persistent = IsPersistent },
                          IsDelivered, AckTagN, Rem}, VQM} =
                            rabbit_variable_queue:fetch(true, VQN),
                        {VQM, [AckTagN | AckTagsAcc]}
                end, {VQ, []}, lists:seq(1, Count)).

assert_prop(List, Prop, Value) ->
    Value = proplists:get_value(Prop, List).

assert_props(List, PropVals) ->
    [assert_prop(List, Prop, Value) || {Prop, Value} <- PropVals].

with_fresh_variable_queue(Fun) ->
    ok = empty_test_queue(),
    VQ = rabbit_variable_queue:init(test_queue(), true, false),
    S0 = rabbit_variable_queue:status(VQ),
    assert_props(S0, [{q1, 0}, {q2, 0},
                      {delta, {delta, undefined, 0, undefined}},
                      {q3, 0}, {q4, 0},
                      {len, 0}]),
    _ = rabbit_variable_queue:delete_and_terminate(Fun(VQ)),
    passed.
    
test_variable_queue() ->
    [passed = with_fresh_variable_queue(F) ||
        F <- [fun test_variable_queue_dynamic_duration_change/1,
              fun test_variable_queue_partial_segments_delta_thing/1,
              fun test_variable_queue_all_the_bits_not_covered_elsewhere1/1,
              fun test_variable_queue_all_the_bits_not_covered_elsewhere2/1]],
    passed.

test_variable_queue_dynamic_duration_change(VQ0) ->
    SegmentSize = rabbit_queue_index:next_segment_boundary(0),

    %% start by sending in a couple of segments worth
    Len = 2*SegmentSize,
    VQ1 = variable_queue_publish(false, Len, VQ0),

    %% squeeze and relax queue
    Churn = Len div 32,
    VQ2 = publish_fetch_and_ack(Churn, Len, VQ1),
    {Duration, VQ3} = rabbit_variable_queue:ram_duration(VQ2),
    VQ7 = lists:foldl(
            fun (Duration1, VQ4) ->
                    {_Duration, VQ5} = rabbit_variable_queue:ram_duration(VQ4),
                    io:format("~p:~n~p~n",
                              [Duration1, rabbit_variable_queue:status(VQ5)]),
                    VQ6 = rabbit_variable_queue:set_ram_duration_target(
                            Duration1, VQ5),
                    publish_fetch_and_ack(Churn, Len, VQ6)
            end, VQ3, [Duration / 4, 0, Duration / 4, infinity]),

    %% drain
    {VQ8, AckTags} = variable_queue_fetch(Len, false, false, Len, VQ7),
    VQ9 = rabbit_variable_queue:ack(AckTags, VQ8),
    {empty, VQ10} = rabbit_variable_queue:fetch(true, VQ9),

    VQ10.

publish_fetch_and_ack(0, _Len, VQ0) ->
    VQ0;
publish_fetch_and_ack(N, Len, VQ0) ->
    VQ1 = variable_queue_publish(false, 1, VQ0),
    {{_Msg, false, AckTag, Len}, VQ2} = rabbit_variable_queue:fetch(true, VQ1),
    publish_fetch_and_ack(N-1, Len, rabbit_variable_queue:ack([AckTag], VQ2)).

test_variable_queue_partial_segments_delta_thing(VQ0) ->
    SegmentSize = rabbit_queue_index:next_segment_boundary(0),
    HalfSegment = SegmentSize div 2,
    OneAndAHalfSegment = SegmentSize + HalfSegment,
    VQ1 = variable_queue_publish(true, OneAndAHalfSegment, VQ0),
    {_Duration, VQ2} = rabbit_variable_queue:ram_duration(VQ1),
    VQ3 = check_variable_queue_status(
            rabbit_variable_queue:set_ram_duration_target(0, VQ2),
            %% one segment in q3 as betas, and half a segment in delta
            [{delta, {delta, SegmentSize, HalfSegment, OneAndAHalfSegment}},
             {q3, SegmentSize},
             {len, SegmentSize + HalfSegment}]),
    VQ4 = rabbit_variable_queue:set_ram_duration_target(infinity, VQ3),
    VQ5 = check_variable_queue_status(
            variable_queue_publish(true, 1, VQ4),
            %% one alpha, but it's in the same segment as the deltas
            [{q1, 1},
             {delta, {delta, SegmentSize, HalfSegment, OneAndAHalfSegment}},
             {q3, SegmentSize},
             {len, SegmentSize + HalfSegment + 1}]),
    {VQ6, AckTags} = variable_queue_fetch(SegmentSize, true, false,
                                          SegmentSize + HalfSegment + 1, VQ5),
    VQ7 = check_variable_queue_status(
            VQ6,
            %% the half segment should now be in q3 as betas
            [{q1, 1},
             {delta, {delta, undefined, 0, undefined}},
             {q3, HalfSegment},
             {len, HalfSegment + 1}]),
    {VQ8, AckTags1} = variable_queue_fetch(HalfSegment + 1, true, false,
                                           HalfSegment + 1, VQ7),
    VQ9 = rabbit_variable_queue:ack(AckTags ++ AckTags1, VQ8),
    %% should be empty now
    {empty, VQ10} = rabbit_variable_queue:fetch(true, VQ9),
    VQ10.

check_variable_queue_status(VQ0, Props) ->
    VQ1 = variable_queue_wait_for_shuffling_end(VQ0),
    S = rabbit_variable_queue:status(VQ1),
    io:format("~p~n", [S]),
    assert_props(S, Props),
    VQ1.

variable_queue_wait_for_shuffling_end(VQ) ->
    case rabbit_variable_queue:needs_idle_timeout(VQ) of
        true  -> variable_queue_wait_for_shuffling_end(
                  rabbit_variable_queue:idle_timeout(VQ));
        false -> VQ
    end.

test_variable_queue_all_the_bits_not_covered_elsewhere1(VQ0) ->
    Count = 2 * rabbit_queue_index:next_segment_boundary(0),
    VQ1 = variable_queue_publish(true, Count, VQ0),
    VQ2 = variable_queue_publish(false, Count, VQ1),
    VQ3 = rabbit_variable_queue:set_ram_duration_target(0, VQ2),
    {VQ4, _AckTags}  = variable_queue_fetch(Count, true, false,
                                            Count + Count, VQ3),
    {VQ5, _AckTags1} = variable_queue_fetch(Count, false, false,
                                            Count, VQ4),
    _VQ6 = rabbit_variable_queue:terminate(VQ5),
    VQ7 = rabbit_variable_queue:init(test_queue(), true, true),
    {{_Msg1, true, _AckTag1, Count1}, VQ8} =
        rabbit_variable_queue:fetch(true, VQ7),
    VQ9 = variable_queue_publish(false, 1, VQ8),
    VQ10 = rabbit_variable_queue:set_ram_duration_target(0, VQ9),
    {VQ11, _AckTags2} = variable_queue_fetch(Count1, true, true, Count, VQ10),
    {VQ12, _AckTags3} = variable_queue_fetch(1, false, false, 1, VQ11),
    VQ12.

test_variable_queue_all_the_bits_not_covered_elsewhere2(VQ0) ->
    VQ1 = rabbit_variable_queue:set_ram_duration_target(0, VQ0),
    VQ2 = variable_queue_publish(false, 4, VQ1),
    {VQ3, AckTags} = variable_queue_fetch(2, false, false, 4, VQ2),
    VQ4 = rabbit_variable_queue:requeue(AckTags, VQ3),
    VQ5 = rabbit_variable_queue:idle_timeout(VQ4),
    _VQ6 = rabbit_variable_queue:terminate(VQ5),
    VQ7 = rabbit_variable_queue:init(test_queue(), true, true),
    {empty, VQ8} = rabbit_variable_queue:fetch(false, VQ7),
    VQ8.

test_queue_recover() ->
    Count = 2 * rabbit_queue_index:next_segment_boundary(0),
    TxID = rabbit_guid:guid(),
    {new, #amqqueue { pid = QPid, name = QName }} =
        rabbit_amqqueue:declare(test_queue(), true, false, [], none),
    Msg = rabbit_basic:message(rabbit_misc:r(<<>>, exchange, <<>>),
                               <<>>, #'P_basic'{delivery_mode = 2}, <<>>),
    Delivery = #delivery{mandatory = false, immediate = false, txn = TxID,
                         sender = self(), message = Msg},
    [true = rabbit_amqqueue:deliver(QPid, Delivery) ||
        _ <- lists:seq(1, Count)],
    rabbit_amqqueue:commit_all([QPid], TxID, self()),
    exit(QPid, kill),
    MRef = erlang:monitor(process, QPid),
    receive {'DOWN', MRef, process, QPid, _Info} -> ok
    after 10000 -> exit(timeout_waiting_for_queue_death)
    end,
    rabbit_amqqueue:stop(),
    ok = rabbit_amqqueue:start(),
    rabbit_amqqueue:with_or_die(
      QName,
      fun (Q1 = #amqqueue { pid = QPid1 }) ->
              CountMinusOne = Count - 1,
              {ok, CountMinusOne, {QName, QPid1, _AckTag, true, _Msg}} =
                  rabbit_amqqueue:basic_get(Q1, self(), false),
              exit(QPid1, shutdown),
              VQ1 = rabbit_variable_queue:init(QName, true, true),
              {{_Msg1, true, _AckTag1, CountMinusOne}, VQ2} =
                  rabbit_variable_queue:fetch(true, VQ1),
              _VQ3 = rabbit_variable_queue:delete_and_terminate(VQ2),
              rabbit_amqqueue:internal_delete(QName)
      end),
    passed.<|MERGE_RESOLUTION|>--- conflicted
+++ resolved
@@ -937,16 +937,14 @@
 
     passed.
 
+make_fun(Result) ->
+    fun () -> Result end.
+
 test_server_status() ->
     %% create a few things so there is some useful information to list
     Writer = spawn(fun () -> receive shutdown -> ok end end),
-<<<<<<< HEAD
-    {ok, Ch} = rabbit_channel:start_link(1, self(), Writer, <<"user">>, <<"/">>,
-                                         self()),
-=======
-    {ok, Ch} = rabbit_channel:start_link(1, self(), Writer,
+    {ok, Ch} = rabbit_channel:start_link(1, make_fun(self()), make_fun(Writer),
                                          <<"user">>, <<"/">>, self()),
->>>>>>> 2efd9f8a
     [Q, Q2] = [Queue || Name <- [<<"foo">>, <<"bar">>],
                         {new, Queue = #amqqueue{}} <-
                             [rabbit_amqqueue:declare(
@@ -1081,13 +1079,8 @@
 test_memory_pressure_spawn() ->
     Me = self(),
     Writer = spawn(fun () -> test_memory_pressure_receiver(Me) end),
-<<<<<<< HEAD
-    {ok, Ch} = rabbit_channel:start_link(1, self(), Writer, <<"user">>, <<"/">>,
-                                         self()),
-=======
-    {ok, Ch} = rabbit_channel:start_link(1, self(), Writer,
+    {ok, Ch} = rabbit_channel:start_link(1, make_fun(Me), make_fun(Writer),
                                          <<"user">>, <<"/">>, self()),
->>>>>>> 2efd9f8a
     ok = rabbit_channel:do(Ch, #'channel.open'{}),
     receive #'channel.open_ok'{} -> ok
     after 1000 -> throw(failed_to_receive_channel_open_ok)
@@ -1160,13 +1153,8 @@
     alarm_handler:set_alarm({vm_memory_high_watermark, []}),
     Me = self(),
     Writer4 = spawn(fun () -> test_memory_pressure_receiver(Me) end),
-<<<<<<< HEAD
-    {ok, Ch4} = rabbit_channel:start_link(1, self(), Writer4, <<"user">>,
-                                          <<"/">>, self()),
-=======
-    {ok, Ch4} = rabbit_channel:start_link(1, self(), Writer4,
+    {ok, Ch4} = rabbit_channel:start_link(1, make_fun(Me), make_fun(Writer4),
                                           <<"user">>, <<"/">>, self()),
->>>>>>> 2efd9f8a
     ok = rabbit_channel:do(Ch4, #'channel.open'{}),
     ok = test_memory_pressure_flush(Writer4),
     receive #'channel.open_ok'{} -> throw(unexpected_channel_open_ok)
