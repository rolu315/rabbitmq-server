--- conflicted
+++ resolved
@@ -39,13 +39,10 @@
 ## Log rotation
 LOGS="${LOG_BASE}/${NODENAME}.log"
 SASL_LOGS="${LOG_BASE}/${NODENAME}-sasl.log"
-<<<<<<< HEAD
-=======
 BACKUP_EXTENSION=".1"
 
 [ -f  "${LOGS}" ] && cat "${LOGS}" >> "${LOGS}${BACKUP_EXTENSION}"
 [ -f  "${SASL_LOGS}" ] && cat "${SASL_LOGS}" >> "${SASL_LOGS}${BACKUP_EXTENSION}"
->>>>>>> d6a2ba61
 
 if [ -f "$CLUSTER_CONFIG_FILE" ]; then
     CLUSTER_CONFIG="-rabbit cluster_config \"$CLUSTER_CONFIG_FILE\""
